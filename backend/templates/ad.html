<!doctype html>
<html lang="zh-Hant">
<head>
  <meta charset="utf-8" />
  <title>{{ page_title|default("智慧推播廣告") }}</title>
  <meta name="viewport" content="width=device-width, initial-scale=1" />
  <!-- 每 5 秒刷新；可用 refresh_sec 覆蓋 -->
  <meta http-equiv="refresh" content="{{ refresh_sec|default(5) }}">

  {# v2 才載入新版樣式（partial 使用的 CSS） #}
  {% if request.args.get('v2') %}
    <link rel="preload" as="image" href="{{ hero_image_url|default('/images/ads/000.jpg') }}">
    <link rel="stylesheet" href="{{ url_for('static', filename='css/ads.css') }}">
  {% else %}
    {# 舊版樣式：沿用 Codex 的設計（不動你的既有行為） #}
    <style>
      body {
        margin: 0;
        font-family: "Noto Sans TC","PingFang TC",sans-serif;
        background: radial-gradient(circle at top, #fef3c7, #f8fafc);
        color: #111827;
      }
      .banner {
<<<<<<< HEAD
        display: flex;
        flex-direction: column;
        justify-content: center;
        align-items: center;
        min-height: 100vh;
        text-align: center;
        padding: 3rem 2rem;
      }
      .hero {
        width: min(72rem, 90vw);
        margin-bottom: 2.5rem;
        border-radius: 2rem;
        overflow: hidden;
        box-shadow: 0 25px 50px rgba(15, 23, 42, 0.18);
      }
      .hero img {
        width: 100%;
        height: auto;
        display: block;
      }
      h1 {
        font-size: 3rem;
        margin-bottom: 0.75rem;
        color: #1d4ed8;
      }
      .subheading {
        font-size: 1.5rem;
        margin-bottom: 2rem;
        color: #334155;
        white-space: pre-line;
      }
      .member-code {
        font-size: 1.1rem;
        margin: 0.5rem 0 1.25rem;
        color: #0f172a;
      }
      .highlight {
        background: #ef4444;
        color: white;
        padding: 1.25rem 2rem;
        border-radius: 1.5rem;
        font-size: 1.75rem;
        font-weight: 600;
        box-shadow: 0 10px 30px rgba(239, 68, 68, 0.35);
        max-width: 60rem;
        white-space: pre-line;
      }
      .insight-card {
        margin-top: 2rem;
        background: rgba(255, 255, 255, 0.85);
        border-radius: 1.25rem;
        padding: 1.5rem 2rem;
        box-shadow: 0 12px 28px rgba(15, 23, 42, 0.12);
        max-width: 56rem;
        color: #1f2937;
      }
      .insight-card .badge {
        display: inline-block;
        padding: 0.35rem 0.9rem;
        border-radius: 999px;
        background: #1d4ed8;
        color: white;
        font-size: 0.9rem;
        margin-bottom: 0.75rem;
        letter-spacing: 0.08em;
      }
      .insight-card p {
        margin: 0.25rem 0;
        line-height: 1.6;
        font-size: 1.05rem;
      }
      .history {
        margin-top: 3rem;
        max-width: 70rem;
        width: 100%;
      }
      .history h2 {
        margin-bottom: 1rem;
        font-size: 1.75rem;
        color: #0f172a;
      }
      .history ul {
        list-style: none;
        padding: 0;
        margin: 0;
        display: grid;
        grid-template-columns: repeat(auto-fit, minmax(16rem, 1fr));
        gap: 1rem;
      }
      .history li {
        background: white;
        border-radius: 1rem;
        padding: 1.25rem;
        box-shadow: 0 10px 25px rgba(15, 23, 42, 0.08);
      }
      .history .item {
        display: block;
        font-size: 1.3rem;
        font-weight: 600;
        margin-bottom: 0.5rem;
      }
      .history .date,
      .history .meta {
        display: block;
        color: #475569;
      }
      .history-empty {
        margin-top: 2rem;
        font-size: 1.25rem;
        color: #1e293b;
=======
        display: flex; flex-direction: column; justify-content: center; align-items: center;
        min-height: 100vh; text-align: center; padding: 3rem 2rem;
>>>>>>> 470be111
      }
      .hero { width: min(72rem, 90vw); margin-bottom: 2.5rem; border-radius: 2rem; overflow: hidden;
        box-shadow: 0 25px 50px rgba(15,23,42,.18); }
      .hero img { width: 100%; height: auto; display: block; }
      h1 { font-size: 3rem; margin-bottom: .75rem; color: #1d4ed8; }
      .subheading { font-size: 1.5rem; margin-bottom: 2rem; color: #334155; white-space: pre-line; }
      .member-code { font-size: 1.1rem; margin: .5rem 0 1.25rem; color: #0f172a; }
      .highlight { background: #ef4444; color: #fff; padding: 1.25rem 2rem; border-radius: 1.5rem;
        font-size: 1.75rem; font-weight: 600; box-shadow: 0 10px 30px rgba(239,68,68,.35);
        max-width: 60rem; white-space: pre-line; }
      .insight-card { margin-top: 2rem; background: rgba(255,255,255,.85); border-radius: 1.25rem;
        padding: 1.5rem 2rem; box-shadow: 0 12px 28px rgba(15,23,42,.12); max-width: 56rem; color: #1f2937; }
      .insight-card .badge { display: inline-block; padding: .35rem .9rem; border-radius: 999px;
        background: #1d4ed8; color: #fff; font-size: .9rem; margin-bottom: .75rem; letter-spacing: .08em; }
      .insight-card p { margin: .25rem 0; line-height: 1.6; font-size: 1.05rem; }
      .history { margin-top: 3rem; max-width: 70rem; width: 100%; }
      .history h2 { margin-bottom: 1rem; font-size: 1.75rem; color: #0f172a; }
      .history ul { list-style: none; padding: 0; margin: 0; display: grid;
        grid-template-columns: repeat(auto-fit, minmax(16rem, 1fr)); gap: 1rem; }
      .history li { background: #fff; border-radius: 1rem; padding: 1.25rem;
        box-shadow: 0 10px 25px rgba(15,23,42,.08); }
      .history .item { display: block; font-size: 1.3rem; font-weight: 600; margin-bottom: .5rem; }
      .history .date, .history .meta { display: block; color: #475569; }
      .history-empty { margin-top: 2rem; font-size: 1.25rem; color: #1e293b; }
    </style>
<<<<<<< HEAD
  </head>
  <body>
    <div class="banner">
      {% include "partials/ad_hero.html" %}
      <h1>{{ context.headline }}</h1>
      <div class="member-code">
        {% if context.member_code %}
=======
  {% endif %}
</head>
<body>

{% if request.args.get('v2') %}
  {# 新版樣式：partial（帶 debug 支援） #}
  {% set debug = (request.args.get('debug') == '1') %}
  {% include "partials/ad_hero.html" %}

{% else %}
  {# 舊版樣式（Codex 版）：保留 insight 卡片與歷史清單 #}
  <div class="banner">
    <div class="hero">
      <img src="{{ hero_image_url|default('/images/ads/000.jpg') }}"
           alt="廣告主視覺 {{ (scenario_key or (context.insights.scenario if context and context.insights is defined else '')) | default('') }}">
    </div>

    <h1>{{ (context.headline if context and context.headline is defined else (copy.title if copy and copy.title is defined else "智慧零售廣告看板")) }}</h1>

    <div class="member-code">
      {% if context and context.member_code %}
>>>>>>> 470be111
        商場會員代號：{{ context.member_code }}
      {% else %}
        尚未綁定商場會員代號，歡迎至服務台完成綁定
<<<<<<< HEAD
        {% endif %}
      </div>
      <div class="subheading">{{ context.subheading }}</div>
      <div class="highlight">{{ context.highlight }}</div>
      <div class="insight-card">
        {% set scenario = context.insights.scenario %}
        {% if scenario == 'brand_new' %}
          <span class="badge">新客偵測</span>
          <p>第一次來店，尚未累積消費紀錄，立即推播加入會員與公版歡迎廣告。</p>
          <p>完成註冊即可領取開卡禮，並於現場啟用專屬折扣。</p>
        {% elif scenario == 'repeat_purchase' %}
          <span class="badge">回購洞察</span>
          <p>近期 {{ context.insights.repeat_count }} 次都選擇「{{ context.insights.recommended_item }}」，系統自動生成此商品的個人化推播。</p>
          <p>建議同步展示加價購組合或升級方案，提高客單價。</p>
        {% else %}
          <span class="badge">老會員預測</span>
          <p>根據歷史消費，AI 預估再次購買「{{ context.insights.recommended_item }}」的機率約 {{ context.insights.probability_percent }}%。</p>
          <p>推播會員專屬優惠，並提醒可於收銀台加碼點數。</p>
        {% endif %}
      </div>
      {% if context.purchases %}
=======
      {% endif %}
    </div>

    <div class="subheading">
      {{ (context.subheading if context and context.subheading is defined else (copy.subtitle if copy and copy.subtitle is defined else "")) }}
    </div>

    <div class="highlight">
      {{ (context.highlight if context and context.highlight is defined
          else (copy.bullets|default(["入會禮","生日禮","點數回饋"])|join(" · "))) }}
    </div>

    <div class="insight-card">
      {% set scenario = (context.insights.scenario if context and context.insights is defined and context.insights.scenario is defined else scenario_key|default('')) %}
      {% if scenario == 'brand_new' %}
        <span class="badge">新客偵測</span>
        <p>第一次來店，尚未累積消費紀錄，立即推播加入會員與公版歡迎廣告。</p>
        <p>完成註冊即可領取開卡禮，並於現場啟用專屬折扣。</p>
      {% elif scenario == 'repeat_purchase' %}
        <span class="badge">回購洞察</span>
        <p>近期 {{ context.insights.repeat_count if context and context.insights is defined and context.insights.repeat_count is defined else "多次" }} 次都選擇「{{ context.insights.recommended_item if context and context.insights is defined and context.insights.recommended_item is defined else "熱門品項" }}」，系統自動生成此商品的個人化推播。</p>
        <p>建議同步展示加價購組合或升級方案，提高客單價。</p>
      {% else %}
        <span class="badge">老會員預測</span>
        <p>根據歷史消費，AI 預估再次購買「{{ context.insights.recommended_item if context and context.insights is defined and context.insights.recommended_item is defined else "偏好品項" }}」的機率約 {{ context.insights.probability_percent if context and context.insights is defined and context.insights.probability_percent is defined else "—" }}。</p>
        <p>推播會員專屬優惠，並提醒可於收銀台加碼點數。</p>
      {% endif %}
    </div>

    {% if context and context.purchases %}
>>>>>>> 470be111
      <div class="history">
        <h2>歷史消費紀錄</h2>
        <ul>
          {% for purchase in context.purchases %}
            <li>
              <span class="item">{{ purchase.item }}</span>
              <span class="date">{{ purchase.purchased_at }}</span>
              {% set qty = '{:g}'.format(purchase.quantity) if purchase.quantity is defined else '1' %}
              <span class="meta">
                單價：${{ '%.0f'|format(purchase.unit_price) if purchase.unit_price is defined else '—' }}
                ｜數量：{{ qty }}
                ｜總價：${{ '%.0f'|format(purchase.total_price) if purchase.total_price is defined else '—' }}
              </span>
            </li>
          {% endfor %}
        </ul>
      </div>
    {% else %}
      <div class="history history-empty">尚無消費紀錄</div>
    {% endif %}
  </div>
{% endif %}

</body>
</html><|MERGE_RESOLUTION|>--- conflicted
+++ resolved
@@ -9,167 +9,38 @@
 
   {# v2 才載入新版樣式（partial 使用的 CSS） #}
   {% if request.args.get('v2') %}
-    <link rel="preload" as="image" href="{{ hero_image_url|default('/images/ads/000.jpg') }}">
+    <link rel="preload" as="image" href="{{ hero_image_url|default(url_for('static', filename='images/ads/ME0000.jpg')) }}">
     <link rel="stylesheet" href="{{ url_for('static', filename='css/ads.css') }}">
   {% else %}
     {# 舊版樣式：沿用 Codex 的設計（不動你的既有行為） #}
     <style>
-      body {
-        margin: 0;
-        font-family: "Noto Sans TC","PingFang TC",sans-serif;
-        background: radial-gradient(circle at top, #fef3c7, #f8fafc);
-        color: #111827;
-      }
-      .banner {
-<<<<<<< HEAD
-        display: flex;
-        flex-direction: column;
-        justify-content: center;
-        align-items: center;
-        min-height: 100vh;
-        text-align: center;
-        padding: 3rem 2rem;
-      }
-      .hero {
-        width: min(72rem, 90vw);
-        margin-bottom: 2.5rem;
-        border-radius: 2rem;
-        overflow: hidden;
-        box-shadow: 0 25px 50px rgba(15, 23, 42, 0.18);
-      }
-      .hero img {
-        width: 100%;
-        height: auto;
-        display: block;
-      }
-      h1 {
-        font-size: 3rem;
-        margin-bottom: 0.75rem;
-        color: #1d4ed8;
-      }
-      .subheading {
-        font-size: 1.5rem;
-        margin-bottom: 2rem;
-        color: #334155;
-        white-space: pre-line;
-      }
-      .member-code {
-        font-size: 1.1rem;
-        margin: 0.5rem 0 1.25rem;
-        color: #0f172a;
-      }
-      .highlight {
-        background: #ef4444;
-        color: white;
-        padding: 1.25rem 2rem;
-        border-radius: 1.5rem;
-        font-size: 1.75rem;
-        font-weight: 600;
-        box-shadow: 0 10px 30px rgba(239, 68, 68, 0.35);
-        max-width: 60rem;
-        white-space: pre-line;
-      }
-      .insight-card {
-        margin-top: 2rem;
-        background: rgba(255, 255, 255, 0.85);
-        border-radius: 1.25rem;
-        padding: 1.5rem 2rem;
-        box-shadow: 0 12px 28px rgba(15, 23, 42, 0.12);
-        max-width: 56rem;
-        color: #1f2937;
-      }
-      .insight-card .badge {
-        display: inline-block;
-        padding: 0.35rem 0.9rem;
-        border-radius: 999px;
-        background: #1d4ed8;
-        color: white;
-        font-size: 0.9rem;
-        margin-bottom: 0.75rem;
-        letter-spacing: 0.08em;
-      }
-      .insight-card p {
-        margin: 0.25rem 0;
-        line-height: 1.6;
-        font-size: 1.05rem;
-      }
-      .history {
-        margin-top: 3rem;
-        max-width: 70rem;
-        width: 100%;
-      }
-      .history h2 {
-        margin-bottom: 1rem;
-        font-size: 1.75rem;
-        color: #0f172a;
-      }
-      .history ul {
-        list-style: none;
-        padding: 0;
-        margin: 0;
-        display: grid;
-        grid-template-columns: repeat(auto-fit, minmax(16rem, 1fr));
-        gap: 1rem;
-      }
-      .history li {
-        background: white;
-        border-radius: 1rem;
-        padding: 1.25rem;
-        box-shadow: 0 10px 25px rgba(15, 23, 42, 0.08);
-      }
-      .history .item {
-        display: block;
-        font-size: 1.3rem;
-        font-weight: 600;
-        margin-bottom: 0.5rem;
-      }
-      .history .date,
-      .history .meta {
-        display: block;
-        color: #475569;
-      }
-      .history-empty {
-        margin-top: 2rem;
-        font-size: 1.25rem;
-        color: #1e293b;
-=======
-        display: flex; flex-direction: column; justify-content: center; align-items: center;
-        min-height: 100vh; text-align: center; padding: 3rem 2rem;
->>>>>>> 470be111
-      }
-      .hero { width: min(72rem, 90vw); margin-bottom: 2.5rem; border-radius: 2rem; overflow: hidden;
-        box-shadow: 0 25px 50px rgba(15,23,42,.18); }
-      .hero img { width: 100%; height: auto; display: block; }
-      h1 { font-size: 3rem; margin-bottom: .75rem; color: #1d4ed8; }
-      .subheading { font-size: 1.5rem; margin-bottom: 2rem; color: #334155; white-space: pre-line; }
-      .member-code { font-size: 1.1rem; margin: .5rem 0 1.25rem; color: #0f172a; }
-      .highlight { background: #ef4444; color: #fff; padding: 1.25rem 2rem; border-radius: 1.5rem;
-        font-size: 1.75rem; font-weight: 600; box-shadow: 0 10px 30px rgba(239,68,68,.35);
-        max-width: 60rem; white-space: pre-line; }
-      .insight-card { margin-top: 2rem; background: rgba(255,255,255,.85); border-radius: 1.25rem;
-        padding: 1.5rem 2rem; box-shadow: 0 12px 28px rgba(15,23,42,.12); max-width: 56rem; color: #1f2937; }
-      .insight-card .badge { display: inline-block; padding: .35rem .9rem; border-radius: 999px;
-        background: #1d4ed8; color: #fff; font-size: .9rem; margin-bottom: .75rem; letter-spacing: .08em; }
-      .insight-card p { margin: .25rem 0; line-height: 1.6; font-size: 1.05rem; }
-      .history { margin-top: 3rem; max-width: 70rem; width: 100%; }
-      .history h2 { margin-bottom: 1rem; font-size: 1.75rem; color: #0f172a; }
-      .history ul { list-style: none; padding: 0; margin: 0; display: grid;
-        grid-template-columns: repeat(auto-fit, minmax(16rem, 1fr)); gap: 1rem; }
-      .history li { background: #fff; border-radius: 1rem; padding: 1.25rem;
-        box-shadow: 0 10px 25px rgba(15,23,42,.08); }
-      .history .item { display: block; font-size: 1.3rem; font-weight: 600; margin-bottom: .5rem; }
-      .history .date, .history .meta { display: block; color: #475569; }
-      .history-empty { margin-top: 2rem; font-size: 1.25rem; color: #1e293b; }
+      body { margin:0; font-family:"Noto Sans TC","PingFang TC",sans-serif;
+        background: radial-gradient(circle at top, #fef3c7, #f8fafc); color:#111827; }
+      .banner { display:flex; flex-direction:column; justify-content:center; align-items:center;
+        min-height:100vh; text-align:center; padding:3rem 2rem; }
+      .hero { width:min(72rem, 90vw); margin-bottom:2.5rem; border-radius:2rem; overflow:hidden;
+        box-shadow:0 25px 50px rgba(15,23,42,.18); }
+      .hero img { width:100%; height:auto; display:block; }
+      h1 { font-size:3rem; margin-bottom:.75rem; color:#1d4ed8; }
+      .subheading { font-size:1.5rem; margin-bottom:2rem; color:#334155; white-space:pre-line; }
+      .member-code { font-size:1.1rem; margin:.5rem 0 1.25rem; color:#0f172a; }
+      .highlight { background:#ef4444; color:#fff; padding:1.25rem 2rem; border-radius:1.5rem;
+        font-size:1.75rem; font-weight:600; box-shadow:0 10px 30px rgba(239,68,68,.35);
+        max-width:60rem; white-space:pre-line; }
+      .insight-card { margin-top:2rem; background:rgba(255,255,255,.85); border-radius:1.25rem;
+        padding:1.5rem 2rem; box-shadow:0 12px 28px rgba(15,23,42,.12); max-width:56rem; color:#1f2937; }
+      .insight-card .badge { display:inline-block; padding:.35rem .9rem; border-radius:999px;
+        background:#1d4ed8; color:#fff; font-size:.9rem; margin-bottom:.75rem; letter-spacing:.08em; }
+      .insight-card p { margin:.25rem 0; line-height:1.6; font-size:1.05rem; }
+      .history { margin-top:3rem; max-width:70rem; width:100%; }
+      .history h2 { margin-bottom:1rem; font-size:1.75rem; color:#0f172a; }
+      .history ul { list-style:none; padding:0; margin:0; display:grid;
+        grid-template-columns:repeat(auto-fit,minmax(16rem,1fr)); gap:1rem; }
+      .history li { background:#fff; border-radius:1rem; padding:1.25rem; box-shadow:0 10px 25px rgba(15,23,42,.08); }
+      .history .item { display:block; font-size:1.3rem; font-weight:600; margin-bottom:.5rem; }
+      .history .date, .history .meta { display:block; color:#475569; }
+      .history-empty { margin-top:2rem; font-size:1.25rem; color:#1e293b; }
     </style>
-<<<<<<< HEAD
-  </head>
-  <body>
-    <div class="banner">
-      {% include "partials/ad_hero.html" %}
-      <h1>{{ context.headline }}</h1>
-      <div class="member-code">
-        {% if context.member_code %}
-=======
   {% endif %}
 </head>
 <body>
@@ -183,7 +54,7 @@
   {# 舊版樣式（Codex 版）：保留 insight 卡片與歷史清單 #}
   <div class="banner">
     <div class="hero">
-      <img src="{{ hero_image_url|default('/images/ads/000.jpg') }}"
+      <img src="{{ hero_image_url|default(url_for('static', filename='images/ads/ME0000.jpg')) }}"
            alt="廣告主視覺 {{ (scenario_key or (context.insights.scenario if context and context.insights is defined else '')) | default('') }}">
     </div>
 
@@ -191,33 +62,9 @@
 
     <div class="member-code">
       {% if context and context.member_code %}
->>>>>>> 470be111
         商場會員代號：{{ context.member_code }}
       {% else %}
         尚未綁定商場會員代號，歡迎至服務台完成綁定
-<<<<<<< HEAD
-        {% endif %}
-      </div>
-      <div class="subheading">{{ context.subheading }}</div>
-      <div class="highlight">{{ context.highlight }}</div>
-      <div class="insight-card">
-        {% set scenario = context.insights.scenario %}
-        {% if scenario == 'brand_new' %}
-          <span class="badge">新客偵測</span>
-          <p>第一次來店，尚未累積消費紀錄，立即推播加入會員與公版歡迎廣告。</p>
-          <p>完成註冊即可領取開卡禮，並於現場啟用專屬折扣。</p>
-        {% elif scenario == 'repeat_purchase' %}
-          <span class="badge">回購洞察</span>
-          <p>近期 {{ context.insights.repeat_count }} 次都選擇「{{ context.insights.recommended_item }}」，系統自動生成此商品的個人化推播。</p>
-          <p>建議同步展示加價購組合或升級方案，提高客單價。</p>
-        {% else %}
-          <span class="badge">老會員預測</span>
-          <p>根據歷史消費，AI 預估再次購買「{{ context.insights.recommended_item }}」的機率約 {{ context.insights.probability_percent }}%。</p>
-          <p>推播會員專屬優惠，並提醒可於收銀台加碼點數。</p>
-        {% endif %}
-      </div>
-      {% if context.purchases %}
-=======
       {% endif %}
     </div>
 
@@ -248,7 +95,6 @@
     </div>
 
     {% if context and context.purchases %}
->>>>>>> 470be111
       <div class="history">
         <h2>歷史消費紀錄</h2>
         <ul>
