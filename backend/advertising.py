"""Business logic to transform database rows into advertising copy."""
from __future__ import annotations

from collections import Counter, defaultdict
from dataclasses import dataclass
from typing import Iterable, Literal

from .ai import AdCreative
from .database import MemberProfile, Purchase

<<<<<<< HEAD

=======
# Persona → 商品/情境「細分鍵」對應
# （把 home-manager 對到 homemaker；wellness-gourmet 併到 fitness，確保有對應圖片）
>>>>>>> 470be111
PROFILE_SEGMENT_BY_LABEL: dict[str, str] = {
    "dessert-lover": "dessert",
    "family-groceries": "kindergarten",
    "fitness-enthusiast": "fitness",
    "home-manager": "homemaker",
    "wellness-gourmet": "fitness",
}

<<<<<<< HEAD

AD_IMAGE_BY_SCENARIO: dict[str, str] = {
    "brand_new": "ME0000.jpg",
    "registered:fitness": "ME0003.jpg",
    "registered:dessert": "ME0001.jpg",
    "registered:kindergarten": "ME0002.jpg",
    "unregistered:fitness": "AD0000.jpg",
    "unregistered:homemaker": "AD0001.jpg",
    "repeat_purchase:fitness": "ME0003.jpg",
    "repeat_purchase:dessert": "ME0001.jpg",
    "repeat_purchase:kindergarten": "ME0002.jpg",
    "repeat_purchase": "ME0001.jpg",
}


@dataclass
class PurchaseInsights:
    """Summarised shopping intent derived from historical purchases."""

    scenario: Literal["brand_new", "repeat_purchase", "returning_member"]
    recommended_item: str | None
    probability: float
    repeat_count: int
    total_purchases: int

    @property
    def probability_percent(self) -> int:
        """Return a user-friendly percentage for template rendering."""

        if self.probability <= 0:
            return 62
        return max(45, min(96, round(self.probability * 100)))
=======
# 廣告主視覺檔名對應表（由 app.py 的 _resolve_hero_image_url 使用）
AD_IMAGE_BY_SCENARIO: dict[str, str] = {
    # 1) 全新顧客（資料庫完全無歷史） → 固定文案圖
    "brand_new": "ME0000.jpg",

    # 2) 已註冊會員（依商品類別）
    "registered:dessert": "ME0001.jpg",
    "registered:kindergarten": "ME0002.jpg",
    "registered:fitness": "ME0003.jpg",

    # （保險）如果其它流程產生 repeat_purchase:<cat> 也能對應到相同圖
    "repeat_purchase:dessert": "ME0001.jpg",
    "repeat_purchase:kindergarten": "ME0002.jpg",
    "repeat_purchase:fitness": "ME0003.jpg",
    "repeat_purchase": "ME0001.jpg",  # 無類別時的備援

    # 3) 未註冊會員但有明顯偏好（引導入會）
    "unregistered:fitness": "AD0000.jpg",
    "unregistered:homemaker": "AD0001.jpg",
}
>>>>>>> 470be111

@dataclass
class PurchaseInsights:
    """Summarised shopping intent derived from historical purchases."""
    scenario: Literal["brand_new", "repeat_purchase", "returning_member"]
    recommended_item: str | None
    probability: float
    repeat_count: int
    total_purchases: int

    @property
    def probability_percent(self) -> int:
        """Return a user-friendly percentage for template rendering."""
        if self.probability <= 0:
            return 62
        return max(45, min(96, round(self.probability * 100)))

@dataclass
class AdContext:
    member_id: str
    member_code: str
    headline: str
    subheading: str
    highlight: str
    purchases: list[Purchase]
    insights: PurchaseInsights
    scenario_key: str

<<<<<<< HEAD

=======
>>>>>>> 470be111
def analyse_purchase_intent(
    purchases: Iterable[Purchase], *, new_member: bool = False
) -> PurchaseInsights:
    """Estimate what should be promoted based on the shopper's history."""
<<<<<<< HEAD

    purchase_list = list(purchases)
    total_orders = len(purchase_list)

    # Treat the welcome gift as "no real history" so that brand-new members
    # still receive the onboarding style advertisement.
=======
    purchase_list = list(purchases)
    total_orders = len(purchase_list)

    # 把歡迎禮視為「尚無真實消費史」，保留新客 onboarding 體驗
>>>>>>> 470be111
    if purchase_list and total_orders == 1:
        only_item = purchase_list[0].item.strip()
        if only_item == "歡迎禮盒":
            new_member = True

    if new_member or not purchase_list:
        return PurchaseInsights(
            scenario="brand_new",
            recommended_item=None,
            probability=0.0,
            repeat_count=0,
            total_purchases=total_orders,
        )
<<<<<<< HEAD

    frequency = Counter()
    weighted_score: dict[str, float] = defaultdict(float)
    total_weight = 0.0

    for index, purchase in enumerate(purchase_list):
        item = purchase.item.strip()
        # Recent purchases should have a higher impact – weight them slightly
        # more by decaying with the position in the list.
        weight = 1.0 + max(0, 10 - index) * 0.05
        total_weight += weight
        frequency[item] += 1
        weighted_score[item] += weight

    top_item, top_weight = max(weighted_score.items(), key=lambda entry: entry[1])
    probability = top_weight / total_weight if total_weight else 0.0
    repeat_item, repeat_count = frequency.most_common(1)[0]

    if repeat_count >= 2:
        return PurchaseInsights(
            scenario="repeat_purchase",
            recommended_item=repeat_item,
            probability=probability,
            repeat_count=repeat_count,
            total_purchases=total_orders,
        )

    return PurchaseInsights(
        scenario="returning_member",
        recommended_item=top_item,
        probability=probability,
        repeat_count=repeat_count,
        total_purchases=total_orders,
    )


def derive_scenario_key(
    insights: PurchaseInsights, *, profile: MemberProfile | None = None
) -> str:
    """Convert insights and persona data into a marketing scenario key."""

    if insights.scenario == "brand_new":
        return "brand_new"

    profile_label = getattr(profile, "profile_label", "")
    segment = PROFILE_SEGMENT_BY_LABEL.get(profile_label)
    registered = bool(getattr(profile, "mall_member_id", ""))
    prefix = "registered" if registered else "unregistered"
    candidate_keys: list[str] = []

    if insights.scenario == "repeat_purchase":
        if segment:
            candidate_keys.append(f"repeat_purchase:{segment}")
        candidate_keys.append("repeat_purchase")

    if segment:
        candidate_keys.append(f"{prefix}:{segment}")

    candidate_keys.append("brand_new")

    for key in candidate_keys:
        if key in AD_IMAGE_BY_SCENARIO:
            return key

    return "brand_new"
=======
>>>>>>> 470be111

    frequency = Counter()
    weighted_score: dict[str, float] = defaultdict(float)
    total_weight = 0.0

    for index, purchase in enumerate(purchase_list):
        item = purchase.item.strip()
        # 越新的權重略高（簡單遞減）
        weight = 1.0 + max(0, 10 - index) * 0.05
        total_weight += weight
        frequency[item] += 1
        weighted_score[item] += weight

    top_item, top_weight = max(weighted_score.items(), key=lambda entry: entry[1])
    probability = top_weight / total_weight if total_weight else 0.0
    repeat_item, repeat_count = frequency.most_common(1)[0]

    if repeat_count >= 2:
        return PurchaseInsights(
            scenario="repeat_purchase",
            recommended_item=repeat_item,
            probability=probability,
            repeat_count=repeat_count,
            total_purchases=total_orders,
        )

    return PurchaseInsights(
        scenario="returning_member",
        recommended_item=top_item,
        probability=probability,
        repeat_count=repeat_count,
        total_purchases=total_orders,
    )

def derive_scenario_key(
    insights: PurchaseInsights, *, profile: MemberProfile | None = None
) -> str:
    """Convert insights and persona data into a marketing scenario key."""
    if insights.scenario == "brand_new":
        return "brand_new"

    profile_label = getattr(profile, "profile_label", "")
    segment = PROFILE_SEGMENT_BY_LABEL.get(profile_label, "general")
    registered = bool(getattr(profile, "mall_member_id", ""))

    # 優先用會員狀態 + persona 分群來挑 hero 圖
    prefix = "registered" if registered else "unregistered"
    scenario_key = f"{prefix}:{segment}"
    if scenario_key in AD_IMAGE_BY_SCENARIO:
        return scenario_key

    # 若 persona 無法對到既有分群，嘗試用回購情境附加類別（若上層有實作）
    if insights.scenario.startswith("repeat_purchase"):
        # 允許外部把 insights.recommended_item 轉成類別後放進 profile_label
        rp_key = f"repeat_purchase:{segment}"
        if rp_key in AD_IMAGE_BY_SCENARIO:
            return rp_key
        if "repeat_purchase" in AD_IMAGE_BY_SCENARIO:
            return "repeat_purchase"

    # 最終退回新客圖，避免空白
    return "brand_new"

def build_ad_context(
    member_id: str,
    purchases: Iterable[Purchase],
    *,
    insights: PurchaseInsights | None = None,
    profile: MemberProfile | None = None,
    creative: AdCreative | None = None,
) -> AdContext:
    purchase_list = list(purchases)
    insights = insights or analyse_purchase_intent(purchase_list)
    member_code = purchase_list[0].member_code if purchase_list else ""
    greeting = _member_salutation(member_code)
    subheading_code = _subheading_prefix(member_code)
    scenario_key = derive_scenario_key(insights, profile=profile)

    fallback_headline, fallback_subheading, fallback_highlight = _fallback_copy(
        greeting, subheading_code, purchase_list, insights
    )

    if creative:
        headline = creative.headline or fallback_headline
        subheading = creative.subheading or fallback_subheading
        highlight = creative.highlight or fallback_highlight
    else:
        headline = fallback_headline
        subheading = fallback_subheading
        highlight = fallback_highlight

    return AdContext(
        member_id=member_id,
        member_code=member_code,
        headline=headline,
        subheading=subheading,
        highlight=highlight,
        purchases=purchase_list,
        insights=insights,
        scenario_key=scenario_key,
    )

def _format_quantity(quantity: float) -> str:
    if quantity.is_integer():
        return str(int(quantity))
    return f"{quantity:.1f}"

def _fallback_copy(
    greeting: str,
    subheading_code: str,
    purchases: list[Purchase],
    insights: PurchaseInsights,
) -> tuple[str, str, str]:
    latest_summary = _recent_purchase_summary(purchases)

<<<<<<< HEAD
def _fallback_copy(
    greeting: str,
    subheading_code: str,
    purchases: list[Purchase],
    insights: PurchaseInsights,
) -> tuple[str, str, str]:
    latest_summary = _recent_purchase_summary(purchases)

=======
>>>>>>> 470be111
    if insights.scenario == "brand_new":
        headline = f"{greeting}，歡迎加入！"
        subheading = (
            f"{subheading_code}第一次到店，立即加入會員解鎖紅利點數、生日禮與本週專屬折扣"
<<<<<<< HEAD
        )
        highlight = (
            "掃描服務台 QR Code 馬上入會，今日完成註冊送咖啡招待與 120 點開卡禮！"
        )
        return headline, subheading, highlight

    if insights.scenario == "repeat_purchase":
        item = insights.recommended_item or (purchases[0].item if purchases else "人氣商品")
        headline = f"{greeting}，{item} 回購加碼！"
        subheading = (
            f"{subheading_code}最近 {insights.repeat_count} 次都選擇了 {item}"
        )
        if latest_summary:
            subheading += f"｜上次 {latest_summary}"
        highlight = (
            f"{item} 會員限定：第 {insights.repeat_count + 1} 件 82 折，再贈職人限定隨行包！"
        )
        return headline, subheading, highlight

    item = insights.recommended_item or (purchases[0].item if purchases else "人氣商品")
    probability_text = _format_probability(insights.probability)
    headline = f"{greeting}，預留了你的 {item}"
    subheading = f"{subheading_code}系統預測你對 {item} 的購買機率高達 {probability_text}"
    if latest_summary:
        subheading += f"｜上次 {latest_summary}"
    highlight = (
        f"{item} 今日限量再享會員專屬 88 折，結帳輸入 MEMBER95 加贈點數！"
    )
    return headline, subheading, highlight


def _recent_purchase_summary(purchases: list[Purchase]) -> str | None:
    if not purchases:
        return None
    latest = purchases[0]
    return (
        f"{latest.purchased_at}｜{latest.item}｜${latest.total_price:,.0f}"
        f"（{_format_quantity(latest.quantity)} 件）"
    )


=======
        )
        highlight = "掃描服務台 QR Code 馬上入會，今日完成註冊送咖啡招待與 120 點開卡禮！"
        return headline, subheading, highlight

    if insights.scenario == "repeat_purchase":
        item = insights.recommended_item or (purchases[0].item if purchases else "人氣商品")
        headline = f"{greeting}，{item} 回購加碼！"
        subheading = f"{subheading_code}最近 {insights.repeat_count} 次都選擇了 {item}"
        if latest_summary:
            subheading += f"｜上次 {latest_summary}"
        highlight = f"{item} 會員限定：第 {insights.repeat_count + 1} 件 82 折，再贈職人限定隨行包！"
        return headline, subheading, highlight

    item = insights.recommended_item or (purchases[0].item if purchases else "人氣商品")
    probability_text = _format_probability(insights.probability)
    headline = f"{greeting}，預留了你的 {item}"
    subheading = f"{subheading_code}系統預測你對 {item} 的購買機率高達 {probability_text}"
    if latest_summary:
        subheading += f"｜上次 {latest_summary}"
    highlight = f"{item} 今日限量再享會員專屬 88 折，結帳輸入 MEMBER95 加贈點數！"
    return headline, subheading, highlight

def _recent_purchase_summary(purchases: list[Purchase]) -> str | None:
    if not purchases:
        return None
    latest = purchases[0]
    return (
        f"{latest.purchased_at}｜{latest.item}｜${latest.total_price:,.0f}"
        f"（{_format_quantity(latest.quantity)} 件）"
    )

>>>>>>> 470be111
def _format_probability(probability: float) -> str:
    if probability <= 0:
        return "62%"
    percentage = round(probability * 100)
    percentage = max(45, min(96, percentage))
    return f"{percentage}%"
<<<<<<< HEAD


def _member_salutation(member_code: str) -> str:
    if member_code:
        return f"會員 {member_code}"
    return "親愛的貴賓"

=======
>>>>>>> 470be111

def _member_sal<|MERGE_RESOLUTION|>--- conflicted
+++ resolved
@@ -8,12 +8,8 @@
 from .ai import AdCreative
 from .database import MemberProfile, Purchase
 
-<<<<<<< HEAD
-
-=======
 # Persona → 商品/情境「細分鍵」對應
 # （把 home-manager 對到 homemaker；wellness-gourmet 併到 fitness，確保有對應圖片）
->>>>>>> 470be111
 PROFILE_SEGMENT_BY_LABEL: dict[str, str] = {
     "dessert-lover": "dessert",
     "family-groceries": "kindergarten",
@@ -22,40 +18,6 @@
     "wellness-gourmet": "fitness",
 }
 
-<<<<<<< HEAD
-
-AD_IMAGE_BY_SCENARIO: dict[str, str] = {
-    "brand_new": "ME0000.jpg",
-    "registered:fitness": "ME0003.jpg",
-    "registered:dessert": "ME0001.jpg",
-    "registered:kindergarten": "ME0002.jpg",
-    "unregistered:fitness": "AD0000.jpg",
-    "unregistered:homemaker": "AD0001.jpg",
-    "repeat_purchase:fitness": "ME0003.jpg",
-    "repeat_purchase:dessert": "ME0001.jpg",
-    "repeat_purchase:kindergarten": "ME0002.jpg",
-    "repeat_purchase": "ME0001.jpg",
-}
-
-
-@dataclass
-class PurchaseInsights:
-    """Summarised shopping intent derived from historical purchases."""
-
-    scenario: Literal["brand_new", "repeat_purchase", "returning_member"]
-    recommended_item: str | None
-    probability: float
-    repeat_count: int
-    total_purchases: int
-
-    @property
-    def probability_percent(self) -> int:
-        """Return a user-friendly percentage for template rendering."""
-
-        if self.probability <= 0:
-            return 62
-        return max(45, min(96, round(self.probability * 100)))
-=======
 # 廣告主視覺檔名對應表（由 app.py 的 _resolve_hero_image_url 使用）
 AD_IMAGE_BY_SCENARIO: dict[str, str] = {
     # 1) 全新顧客（資料庫完全無歷史） → 固定文案圖
@@ -66,7 +28,7 @@
     "registered:kindergarten": "ME0002.jpg",
     "registered:fitness": "ME0003.jpg",
 
-    # （保險）如果其它流程產生 repeat_purchase:<cat> 也能對應到相同圖
+    # （保險）如果流程產生 repeat_purchase:<cat> 也能對到相同圖
     "repeat_purchase:dessert": "ME0001.jpg",
     "repeat_purchase:kindergarten": "ME0002.jpg",
     "repeat_purchase:fitness": "ME0003.jpg",
@@ -76,7 +38,6 @@
     "unregistered:fitness": "AD0000.jpg",
     "unregistered:homemaker": "AD0001.jpg",
 }
->>>>>>> 470be111
 
 @dataclass
 class PurchaseInsights:
@@ -105,27 +66,14 @@
     insights: PurchaseInsights
     scenario_key: str
 
-<<<<<<< HEAD
-
-=======
->>>>>>> 470be111
 def analyse_purchase_intent(
     purchases: Iterable[Purchase], *, new_member: bool = False
 ) -> PurchaseInsights:
     """Estimate what should be promoted based on the shopper's history."""
-<<<<<<< HEAD
-
     purchase_list = list(purchases)
     total_orders = len(purchase_list)
 
-    # Treat the welcome gift as "no real history" so that brand-new members
-    # still receive the onboarding style advertisement.
-=======
-    purchase_list = list(purchases)
-    total_orders = len(purchase_list)
-
     # 把歡迎禮視為「尚無真實消費史」，保留新客 onboarding 體驗
->>>>>>> 470be111
     if purchase_list and total_orders == 1:
         only_item = purchase_list[0].item.strip()
         if only_item == "歡迎禮盒":
@@ -139,7 +87,6 @@
             repeat_count=0,
             total_purchases=total_orders,
         )
-<<<<<<< HEAD
 
     frequency = Counter()
     weighted_score: dict[str, float] = defaultdict(float)
@@ -147,8 +94,7 @@
 
     for index, purchase in enumerate(purchase_list):
         item = purchase.item.strip()
-        # Recent purchases should have a higher impact – weight them slightly
-        # more by decaying with the position in the list.
+        # 越新的權重略高（簡單遞減）
         weight = 1.0 + max(0, 10 - index) * 0.05
         total_weight += weight
         frequency[item] += 1
@@ -175,72 +121,6 @@
         total_purchases=total_orders,
     )
 
-
-def derive_scenario_key(
-    insights: PurchaseInsights, *, profile: MemberProfile | None = None
-) -> str:
-    """Convert insights and persona data into a marketing scenario key."""
-
-    if insights.scenario == "brand_new":
-        return "brand_new"
-
-    profile_label = getattr(profile, "profile_label", "")
-    segment = PROFILE_SEGMENT_BY_LABEL.get(profile_label)
-    registered = bool(getattr(profile, "mall_member_id", ""))
-    prefix = "registered" if registered else "unregistered"
-    candidate_keys: list[str] = []
-
-    if insights.scenario == "repeat_purchase":
-        if segment:
-            candidate_keys.append(f"repeat_purchase:{segment}")
-        candidate_keys.append("repeat_purchase")
-
-    if segment:
-        candidate_keys.append(f"{prefix}:{segment}")
-
-    candidate_keys.append("brand_new")
-
-    for key in candidate_keys:
-        if key in AD_IMAGE_BY_SCENARIO:
-            return key
-
-    return "brand_new"
-=======
->>>>>>> 470be111
-
-    frequency = Counter()
-    weighted_score: dict[str, float] = defaultdict(float)
-    total_weight = 0.0
-
-    for index, purchase in enumerate(purchase_list):
-        item = purchase.item.strip()
-        # 越新的權重略高（簡單遞減）
-        weight = 1.0 + max(0, 10 - index) * 0.05
-        total_weight += weight
-        frequency[item] += 1
-        weighted_score[item] += weight
-
-    top_item, top_weight = max(weighted_score.items(), key=lambda entry: entry[1])
-    probability = top_weight / total_weight if total_weight else 0.0
-    repeat_item, repeat_count = frequency.most_common(1)[0]
-
-    if repeat_count >= 2:
-        return PurchaseInsights(
-            scenario="repeat_purchase",
-            recommended_item=repeat_item,
-            probability=probability,
-            repeat_count=repeat_count,
-            total_purchases=total_orders,
-        )
-
-    return PurchaseInsights(
-        scenario="returning_member",
-        recommended_item=top_item,
-        probability=probability,
-        repeat_count=repeat_count,
-        total_purchases=total_orders,
-    )
-
 def derive_scenario_key(
     insights: PurchaseInsights, *, profile: MemberProfile | None = None
 ) -> str:
@@ -260,7 +140,6 @@
 
     # 若 persona 無法對到既有分群，嘗試用回購情境附加類別（若上層有實作）
     if insights.scenario.startswith("repeat_purchase"):
-        # 允許外部把 insights.recommended_item 轉成類別後放進 profile_label
         rp_key = f"repeat_purchase:{segment}"
         if rp_key in AD_IMAGE_BY_SCENARIO:
             return rp_key
@@ -322,64 +201,10 @@
 ) -> tuple[str, str, str]:
     latest_summary = _recent_purchase_summary(purchases)
 
-<<<<<<< HEAD
-def _fallback_copy(
-    greeting: str,
-    subheading_code: str,
-    purchases: list[Purchase],
-    insights: PurchaseInsights,
-) -> tuple[str, str, str]:
-    latest_summary = _recent_purchase_summary(purchases)
-
-=======
->>>>>>> 470be111
     if insights.scenario == "brand_new":
         headline = f"{greeting}，歡迎加入！"
         subheading = (
             f"{subheading_code}第一次到店，立即加入會員解鎖紅利點數、生日禮與本週專屬折扣"
-<<<<<<< HEAD
-        )
-        highlight = (
-            "掃描服務台 QR Code 馬上入會，今日完成註冊送咖啡招待與 120 點開卡禮！"
-        )
-        return headline, subheading, highlight
-
-    if insights.scenario == "repeat_purchase":
-        item = insights.recommended_item or (purchases[0].item if purchases else "人氣商品")
-        headline = f"{greeting}，{item} 回購加碼！"
-        subheading = (
-            f"{subheading_code}最近 {insights.repeat_count} 次都選擇了 {item}"
-        )
-        if latest_summary:
-            subheading += f"｜上次 {latest_summary}"
-        highlight = (
-            f"{item} 會員限定：第 {insights.repeat_count + 1} 件 82 折，再贈職人限定隨行包！"
-        )
-        return headline, subheading, highlight
-
-    item = insights.recommended_item or (purchases[0].item if purchases else "人氣商品")
-    probability_text = _format_probability(insights.probability)
-    headline = f"{greeting}，預留了你的 {item}"
-    subheading = f"{subheading_code}系統預測你對 {item} 的購買機率高達 {probability_text}"
-    if latest_summary:
-        subheading += f"｜上次 {latest_summary}"
-    highlight = (
-        f"{item} 今日限量再享會員專屬 88 折，結帳輸入 MEMBER95 加贈點數！"
-    )
-    return headline, subheading, highlight
-
-
-def _recent_purchase_summary(purchases: list[Purchase]) -> str | None:
-    if not purchases:
-        return None
-    latest = purchases[0]
-    return (
-        f"{latest.purchased_at}｜{latest.item}｜${latest.total_price:,.0f}"
-        f"（{_format_quantity(latest.quantity)} 件）"
-    )
-
-
-=======
         )
         highlight = "掃描服務台 QR Code 馬上入會，今日完成註冊送咖啡招待與 120 點開卡禮！"
         return headline, subheading, highlight
@@ -398,7 +223,7 @@
     headline = f"{greeting}，預留了你的 {item}"
     subheading = f"{subheading_code}系統預測你對 {item} 的購買機率高達 {probability_text}"
     if latest_summary:
-        subheading += f"｜上次 {latest_summary}"
+        subheading += f"｜上次 {最新_summary}"
     highlight = f"{item} 今日限量再享會員專屬 88 折，結帳輸入 MEMBER95 加贈點數！"
     return headline, subheading, highlight
 
@@ -411,22 +236,19 @@
         f"（{_format_quantity(latest.quantity)} 件）"
     )
 
->>>>>>> 470be111
 def _format_probability(probability: float) -> str:
     if probability <= 0:
         return "62%"
     percentage = round(probability * 100)
     percentage = max(45, min(96, percentage))
     return f"{percentage}%"
-<<<<<<< HEAD
-
 
 def _member_salutation(member_code: str) -> str:
     if member_code:
         return f"會員 {member_code}"
     return "親愛的貴賓"
 
-=======
->>>>>>> 470be111
-
-def _member_sal+def _subheading_prefix(member_code: str) -> str:
+    if member_code:
+        return f"商場會員代號：{member_code}｜"
+    return "尚未綁定商場會員，立即至服務台完成綁定享專屬禮遇｜"