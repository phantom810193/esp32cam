"""SQLite helper utilities for the ESP32-CAM MVP backend."""
from __future__ import annotations

import hashlib
import json
import logging
import random
import sqlite3
from dataclasses import dataclass
from datetime import datetime, timedelta
from pathlib import Path
from typing import Iterable, TypedDict
from zoneinfo import ZoneInfo

from .recognizer import FaceEncoding, FaceRecognizer

_LOGGER = logging.getLogger(__name__)


MEMBER_CODE_OVERRIDES: dict[str, str] = {}

SEED_MEMBER_IDS: tuple[str, ...] = (
    "MEME0383FE3AA",
    "MEM692FFD0824",
    "MEMFITNESS2025",
    "MEMHOMECARE2025",
    "MEMHEALTH2025",
)

SEED_PROFILE_LABELS: tuple[str, ...] = (
    "dessert-lover",
    "family-groceries",
    "fitness-enthusiast",
    "home-manager",
    "wellness-gourmet",
)

<<<<<<< HEAD
SEED_PROFILE_TO_MEMBER_ID: dict[str, str] = dict(zip(SEED_PROFILE_LABELS, SEED_MEMBER_IDS))
=======
PROFILE_LABEL_TO_SEED_MEMBER: dict[str, str] = {
    "dessert-lover": "MEME0383FE3AA",
    "family-groceries": "MEM692FFD0824",
    "fitness-enthusiast": "MEMFITNESS2025",
    "home-manager": "MEMHOMECARE2025",
    "wellness-gourmet": "MEMHEALTH2025",
}
>>>>>>> f91a16df


_TAIPEI_TZ = ZoneInfo("Asia/Taipei")


class _PersonaPurchaseItem(TypedDict):
    item: str
    category: str
    price: tuple[int, int]


class _PersonaPurchaseConfig(TypedDict):
    prefix: str
    items: list[_PersonaPurchaseItem]


_SEPTEMBER_2025_PURCHASE_CONFIG: dict[str, _PersonaPurchaseConfig] = {
    "MEME0383FE3AA": {
        "prefix": "DES",
        "items": [
            {"item": "7-11 早餐", "category": "咖啡廳", "price": (65, 150)},
            {"item": "手作戚風蛋糕", "category": "甜點", "price": (180, 320)},
            {"item": "草莓生乳捲", "category": "甜點", "price": (260, 420)},
            {"item": "抹茶千層蛋糕", "category": "甜點", "price": (320, 520)},
            {"item": "蜜桃水果茶", "category": "飲料", "price": (90, 160)},
            {"item": "黑糖珍珠鮮奶", "category": "飲料", "price": (85, 160)},
            {"item": "下午茶點心盒", "category": "甜點", "price": (220, 420)},
            {"item": "焦糖布丁禮盒", "category": "甜點", "price": (260, 480)},
            {"item": "手沖單品咖啡豆", "category": "咖啡廳", "price": (350, 580)},
            {"item": "巷口咖啡拿鐵", "category": "咖啡廳", "price": (110, 190)},
            {"item": "可可奶霜鬆餅", "category": "甜點", "price": (210, 360)},
            {"item": "奶蓋紅茶", "category": "飲料", "price": (90, 150)},
            {"item": "手工餅乾禮盒", "category": "甜點", "price": (320, 560)},
            {"item": "冷萃咖啡瓶", "category": "咖啡廳", "price": (180, 260)},
            {"item": "生巧克力塔", "category": "甜點", "price": (240, 420)},
        ],
    },
    "MEM692FFD0824": {
        "prefix": "FAM",
        "items": [
            {"item": "全聯購買洗衣精", "category": "家庭開銷", "price": (180, 320)},
            {"item": "家樂福廚房紙巾", "category": "居家用品", "price": (120, 260)},
            {"item": "寶寶尿布箱購", "category": "親子用品", "price": (520, 980)},
            {"item": "兒童營養餅乾", "category": "親子用品", "price": (180, 320)},
            {"item": "保鮮盒組", "category": "日用品", "price": (280, 520)},
            {"item": "家庭洗衣精補充包", "category": "家庭開銷", "price": (180, 360)},
            {"item": "超市蔬果採購", "category": "家庭開銷", "price": (350, 850)},
            {"item": "兒童沐浴乳", "category": "親子用品", "price": (220, 420)},
            {"item": "早餐麥片組合", "category": "日用品", "price": (150, 280)},
            {"item": "週末家常菜食材", "category": "家庭開銷", "price": (420, 980)},
            {"item": "親子DIY手作包", "category": "親子用品", "price": (260, 460)},
            {"item": "家庭醫藥箱補充", "category": "日用品", "price": (320, 620)},
            {"item": "超商儲值電費", "category": "家庭開銷", "price": (600, 1200)},
            {"item": "兒童故事書組", "category": "親子用品", "price": (280, 520)},
            {"item": "家庭清潔用品大採購", "category": "日用品", "price": (360, 820)},
        ],
    },
    "MEMFITNESS2025": {
        "prefix": "FIT",
        "items": [
            {"item": "健身房月卡", "category": "運動服務", "price": (1200, 1800)},
            {"item": "高蛋白雞胸便當", "category": "健身餐", "price": (150, 250)},
            {"item": "運動用品店阻力帶", "category": "運動用品", "price": (320, 580)},
            {"item": "乳清蛋白補充罐", "category": "蛋白粉", "price": (950, 1500)},
            {"item": "運動飲料箱購", "category": "健身餐", "price": (350, 620)},
            {"item": "高蛋白燕麥棒", "category": "健身餐", "price": (220, 360)},
            {"item": "健身手套", "category": "運動用品", "price": (380, 680)},
            {"item": "BCAA 胺基酸", "category": "蛋白粉", "price": (780, 1300)},
            {"item": "私人教練課程", "category": "運動服務", "price": (1500, 2000)},
            {"item": "壓力褲", "category": "運動用品", "price": (680, 980)},
            {"item": "藍莓優格冰沙", "category": "健身餐", "price": (120, 220)},
            {"item": "高蛋白粉補充包", "category": "蛋白粉", "price": (880, 1400)},
            {"item": "運動毛巾組", "category": "運動用品", "price": (240, 420)},
            {"item": "能量膠補給", "category": "健身餐", "price": (90, 160)},
            {"item": "體組成檢測", "category": "運動服務", "price": (600, 900)},
        ],
    },
    "MEMHOMECARE2025": {
        "prefix": "HOM",
        "items": [
            {"item": "家樂福廚房紙巾", "category": "廚房用品", "price": (120, 260)},
            {"item": "IKEA 收納盒組", "category": "居家用品", "price": (320, 620)},
            {"item": "掃地機器人濾網", "category": "家庭電器", "price": (450, 780)},
            {"item": "香氛擴香補充瓶", "category": "居家用品", "price": (280, 520)},
            {"item": "廚房不沾鍋", "category": "廚房用品", "price": (780, 1500)},
            {"item": "智慧燈泡二入", "category": "家庭電器", "price": (420, 680)},
            {"item": "衣物柔軟精大罐", "category": "居家用品", "price": (220, 360)},
            {"item": "玻璃保鮮盒組", "category": "廚房用品", "price": (360, 620)},
            {"item": "電熱水壺", "category": "家庭電器", "price": (680, 980)},
            {"item": "烘碗機保養服務", "category": "家庭電器", "price": (950, 1600)},
            {"item": "洗衣機清潔劑", "category": "居家用品", "price": (260, 420)},
            {"item": "防蟲密封罐", "category": "廚房用品", "price": (180, 320)},
            {"item": "家用工具箱", "category": "居家用品", "price": (520, 880)},
            {"item": "除濕機濾網", "category": "家庭電器", "price": (480, 780)},
            {"item": "餐具收納架", "category": "廚房用品", "price": (240, 420)},
        ],
    },
    "MEMHEALTH2025": {
        "prefix": "HLT",
        "items": [
            {"item": "冷壓果汁", "category": "健康食品", "price": (180, 280)},
            {"item": "有機蔬菜箱", "category": "有機蔬果", "price": (520, 880)},
            {"item": "保健綜合維他命", "category": "保健品", "price": (680, 1200)},
            {"item": "無糖優格禮盒", "category": "健康食品", "price": (260, 420)},
            {"item": "植物性膳食纖維", "category": "保健品", "price": (450, 760)},
            {"item": "有機藍莓", "category": "有機蔬果", "price": (320, 520)},
            {"item": "發芽糙米", "category": "健康食品", "price": (240, 360)},
            {"item": "益生菌粉", "category": "保健品", "price": (680, 980)},
            {"item": "養生堅果禮盒", "category": "健康食品", "price": (420, 780)},
            {"item": "冷壓橄欖油", "category": "健康食品", "price": (520, 980)},
            {"item": "有機紅蘿蔔汁", "category": "健康食品", "price": (180, 300)},
            {"item": "養身漢方湯包", "category": "保健品", "price": (380, 650)},
            {"item": "無麩質能量棒", "category": "健康食品", "price": (180, 260)},
            {"item": "舒眠草本茶", "category": "健康食品", "price": (200, 320)},
            {"item": "保健酵素飲", "category": "保健品", "price": (520, 850)},
        ],
    },
}


@dataclass
class Purchase:
    member_id: str
    member_code: str
    product_category: str
    internal_item_code: str
    item: str
    purchased_at: str
    unit_price: float
    quantity: float
    total_price: float


@dataclass
class MemberProfile:
    profile_id: int
    profile_label: str
    name: str | None
    member_id: str | None
    mall_member_id: str | None
    member_status: str | None
    joined_at: str | None
    points_balance: float | None
    gender: str | None
    birth_date: str | None
    phone: str | None
    email: str | None
    address: str | None
    occupation: str | None
    first_image_filename: str | None


@dataclass
class UploadEvent:
    id: int
    created_at: str
    member_id: str
    member_code: str
    image_filename: str | None
    upload_duration: float
    recognition_duration: float
    ad_duration: float
    total_duration: float

AUTO_MERGE_DISTANCE_MIN = 0.32
AUTO_MERGE_DISTANCE_MAX = 0.40


@dataclass
class MemberMatch:
    matched_id: str | None
    matched_distance: float | None
    best_candidate_id: str | None
    best_candidate_distance: float | None


@dataclass
class ResolvedMember:
    member_id: str
    new_member: bool
    distance: float | None
    encoding_updated: bool = False
    auto_merged_source: str | None = None



def _build_seed_purchases(
    start_timestamp: str,
    items: list[tuple[str, float, float] | tuple[str, float, float, str] | tuple[str, float, float, str, str]],
    member_code: str | None = None,
    *,
    default_category: str = "一般商品",
    code_prefix: str = "SKU",
) -> list[dict[str, float | str]]:
    base = datetime.fromisoformat(start_timestamp)
    purchases: list[dict[str, float | str]] = []
    for index, spec in enumerate(items, start=1):
        name: str
        unit_price: float
        quantity: float
        category: str
        internal_code: str

        if len(spec) == 3:
            name, unit_price, quantity = spec  # type: ignore[misc]
            category = default_category
            internal_code = f"{code_prefix}-{index:03d}"
        elif len(spec) == 4:
            name, unit_price, quantity, category = spec  # type: ignore[misc]
            internal_code = f"{code_prefix}-{index:03d}"
        else:
            name, unit_price, quantity, category, internal_code = spec  # type: ignore[misc]
            if not internal_code:
                internal_code = f"{code_prefix}-{index:03d}"

        scheduled = base + timedelta(days=index * 3 + (index % 4), hours=index % 5, minutes=(index * 11) % 60)
        purchases.append(
            {
                "member_code": member_code,
                "item": name,
                "purchased_at": scheduled.strftime("%Y-%m-%d %H:%M"),
                "unit_price": float(unit_price),
                "quantity": float(quantity),
                "total_price": round(unit_price * quantity, 2),
                "product_category": category,
                "internal_item_code": internal_code,
            }
        )
    return purchases


def _blend_persona_items(
    persona_items: list[tuple[str, float, float]],
    lifestyle_items: list[tuple[str, float, float]],
) -> list[tuple[str, float, float]]:
    """Interleave persona-specific and general lifestyle goods at a 60/40 ratio."""

    blended: list[tuple[str, float, float]] = []
    persona_index = 0
    lifestyle_index = 0

    while persona_index < len(persona_items) or lifestyle_index < len(lifestyle_items):
        for _ in range(3):
            if persona_index >= len(persona_items):
                break
            blended.append(persona_items[persona_index])
            persona_index += 1
        for _ in range(2):
            if lifestyle_index >= len(lifestyle_items):
                break
            blended.append(lifestyle_items[lifestyle_index])
            lifestyle_index += 1

    return blended


class Database:
    """Light-weight wrapper around SQLite used by the Flask backend."""

    def __init__(self, path: Path) -> None:
        self.path = Path(path)
        self.path.parent.mkdir(parents=True, exist_ok=True)
        self._profile_purchase_templates: dict[
            str, list[dict[str, float | str]]
        ] = {}
        self._profile_history_seeded: set[str] = set()
        self._ensure_schema()

    # ------------------------------------------------------------------
    def _connect(self) -> sqlite3.Connection:
        conn = sqlite3.connect(self.path)
        conn.row_factory = sqlite3.Row
        return conn

    @staticmethod
    def _get_table_columns(conn: sqlite3.Connection, table: str) -> list[str]:
        cursor = conn.execute(f"PRAGMA table_info({table})")
        return [row[1] for row in cursor.fetchall()]

    def _ensure_schema(self) -> None:
        with self._connect() as conn:
            conn.execute(
                """
                CREATE TABLE IF NOT EXISTS members (
                    member_id TEXT PRIMARY KEY,
                    encoding_json TEXT NOT NULL
                );
                """
            )

            profile_columns = self._get_table_columns(conn, "member_profiles")
            expected_profile_columns = [
                "profile_id",
                "profile_label",
                "name",
                "member_id",
                "mall_member_id",
                "member_status",
                "joined_at",
                "points_balance",
                "gender",
                "birth_date",
                "phone",
                "email",
                "address",
                "occupation",
                "first_image_filename",
            ]

            needs_drop = False
            needs_rebuild = False

            if profile_columns:
                if profile_columns != expected_profile_columns:
                    needs_drop = True
                else:
                    profile_meta = conn.execute("PRAGMA table_info(member_profiles)").fetchall()
                    nullable_columns = {
                        "member_status",
                        "joined_at",
                        "points_balance",
                        "gender",
                        "phone",
                        "email",
                        "name",
                    }
                    if any(row["name"] in nullable_columns and row["notnull"] for row in profile_meta):
                        needs_drop = True
                    elif self._profile_label_has_unique_constraint(conn):
                        needs_rebuild = True

            if needs_drop:
                conn.execute("DROP TABLE IF EXISTS member_profiles")
            elif needs_rebuild:
                self._rebuild_member_profiles_without_unique(conn, expected_profile_columns)

            conn.execute(
                """
                CREATE TABLE IF NOT EXISTS member_profiles (
                    profile_id INTEGER PRIMARY KEY AUTOINCREMENT,
                    profile_label TEXT NOT NULL,
                    name TEXT,
                    member_id TEXT UNIQUE,
                    mall_member_id TEXT,
                    member_status TEXT DEFAULT '有效',
                    joined_at TEXT,
                    points_balance REAL DEFAULT 0,
                    gender TEXT,
                    birth_date TEXT,
                    phone TEXT,
                    email TEXT,
                    address TEXT,
                    occupation TEXT,
                    first_image_filename TEXT,
                    FOREIGN KEY(member_id) REFERENCES members(member_id)
                );
                """
            )

            purchase_columns = self._get_table_columns(conn, "purchases")
            expected_columns = [
                "id",
                "member_id",
                "member_code",
                "product_category",
                "internal_item_code",
                "purchased_at",
                "item",
                "unit_price",
                "quantity",
                "total_price",
            ]
            if purchase_columns and purchase_columns != expected_columns:
                conn.execute("DROP TABLE IF EXISTS purchases")

            conn.execute(
                """
                CREATE TABLE IF NOT EXISTS purchases (
                    id INTEGER PRIMARY KEY AUTOINCREMENT,
                    member_id TEXT NOT NULL,
                    member_code TEXT NOT NULL,
                    product_category TEXT NOT NULL DEFAULT '',
                    internal_item_code TEXT NOT NULL DEFAULT '',
                    purchased_at TEXT NOT NULL,
                    item TEXT NOT NULL,
                    unit_price REAL NOT NULL,
                    quantity REAL NOT NULL,
                    total_price REAL NOT NULL,
                    FOREIGN KEY(member_id) REFERENCES members(member_id)
                );
                """
            )

            conn.execute(
                """
                CREATE TABLE IF NOT EXISTS upload_events (
                    id INTEGER PRIMARY KEY AUTOINCREMENT,
                    created_at TEXT NOT NULL,
                    member_id TEXT NOT NULL,
                    image_filename TEXT,
                    upload_duration REAL NOT NULL,
                    recognition_duration REAL NOT NULL,
                    ad_duration REAL NOT NULL,
                    total_duration REAL NOT NULL,
                    FOREIGN KEY(member_id) REFERENCES members(member_id)
                );
                """
            )

    # ------------------------------------------------------------------
    @staticmethod
    def _profile_label_has_unique_constraint(conn: sqlite3.Connection) -> bool:
        indexes = conn.execute("PRAGMA index_list(member_profiles)").fetchall()
        for index in indexes:
            if not index["unique"]:
                continue
            index_name = str(index["name"])
            columns = conn.execute(f"PRAGMA index_info({index_name})").fetchall()
            if len(columns) != 1:
                continue
            column_name = columns[0]["name"]
            if column_name == "profile_label":
                return True
        return False

    def _rebuild_member_profiles_without_unique(
        self, conn: sqlite3.Connection, expected_columns: Iterable[str]
    ) -> None:
        conn.execute("ALTER TABLE member_profiles RENAME TO member_profiles_legacy")
        conn.execute(
            """
            CREATE TABLE member_profiles (
                profile_id INTEGER PRIMARY KEY AUTOINCREMENT,
                profile_label TEXT NOT NULL,
                name TEXT,
                member_id TEXT UNIQUE,
                mall_member_id TEXT,
                member_status TEXT DEFAULT '有效',
                joined_at TEXT,
                points_balance REAL DEFAULT 0,
                gender TEXT,
                birth_date TEXT,
                phone TEXT,
                email TEXT,
                address TEXT,
                occupation TEXT,
                first_image_filename TEXT,
                FOREIGN KEY(member_id) REFERENCES members(member_id)
            );
            """
        )
        columns_csv = ", ".join(expected_columns)
        conn.execute(
            f"INSERT INTO member_profiles ({columns_csv}) "
            f"SELECT {columns_csv} FROM member_profiles_legacy"
        )
        conn.execute("DROP TABLE member_profiles_legacy")
        conn.execute(
            """
            UPDATE sqlite_sequence
            SET seq = (SELECT MAX(profile_id) FROM member_profiles)
            WHERE name = 'member_profiles'
            """
        )

    def _normalize_placeholder_profiles(
        self,
        conn: sqlite3.Connection | None = None,
        *,
        ensure_placeholders: bool = True,
    ) -> None:
        if conn is None:
            with self._connect() as managed_conn:
                self._normalize_placeholder_profiles(
                    managed_conn, ensure_placeholders=ensure_placeholders
                )
            return

        conn.execute(
            """
            UPDATE member_profiles
            SET profile_label = 'unknown'
            WHERE profile_label LIKE 'staging-slot-%'
            """
        )

        if SEED_MEMBER_IDS:
            placeholders = ",".join("?" for _ in SEED_MEMBER_IDS)
            conn.execute(
                f"""
                UPDATE member_profiles
                SET member_id = NULL,
                    first_image_filename = NULL
                WHERE profile_label = 'unknown' AND member_id IN ({placeholders})
                """,
                SEED_MEMBER_IDS,
            )

        unassigned_count = conn.execute(
            """
            SELECT COUNT(*)
            FROM member_profiles
            WHERE profile_label = 'unknown' AND member_id IS NULL
            """
        ).fetchone()[0]
        if ensure_placeholders:
            target_placeholders = 3
            missing = target_placeholders - int(unassigned_count)
            for _ in range(max(0, missing)):
                conn.execute(
                    """
                    INSERT INTO member_profiles (profile_label, name, member_status)
                    VALUES ('unknown', '未註冊客戶', '有效')
                    """
                )

    def find_member_by_encoding(
        self, encoding: FaceEncoding, recognizer: FaceRecognizer
    ) -> MemberMatch:
        """Return the closest matching member and fallback candidate for ``encoding``."""

        matched_id: str | None = None
        matched_distance: float | None = None
        best_candidate_id: str | None = None
        best_candidate_distance: float | None = None

        with self._connect() as conn:
            for row in conn.execute("SELECT member_id, encoding_json FROM members"):
                member_id = row["member_id"]
                stored = FaceEncoding.from_jsonable(json.loads(row["encoding_json"]))

                if encoding.signature and encoding.signature == member_id:
                    matched_id = member_id
                    matched_distance = 0.0
                    best_candidate_id = member_id
                    best_candidate_distance = 0.0
                    break

                if stored.signature and stored.signature == encoding.signature:
                    matched_id = member_id
                    matched_distance = 0.0
                    best_candidate_id = member_id
                    best_candidate_distance = 0.0
                    break

                distance = recognizer.distance(stored, encoding)

                if recognizer.is_match(stored, encoding):
                    if matched_distance is None or distance < matched_distance:
                        matched_id = member_id
                        matched_distance = distance

                if best_candidate_distance is None or distance < best_candidate_distance:
                    best_candidate_id = member_id
                    best_candidate_distance = distance

        return MemberMatch(
            matched_id=matched_id,
            matched_distance=matched_distance,
            best_candidate_id=best_candidate_id,
            best_candidate_distance=best_candidate_distance,
        )

    @staticmethod
    def _should_replace_encoding(current: FaceEncoding, candidate: FaceEncoding) -> bool:
        if not current.signature and candidate.signature:
            return True
        if (
            candidate.signature
            and candidate.source.startswith("rekognition")
            and not current.source.startswith("rekognition")
        ):
            return True
        return False

    def _maybe_merge_seed_member(
        self,
        provisional_member_id: str,
        *,
        candidate_id: str | None,
        encoding: FaceEncoding,
    ) -> tuple[str | None, bool]:
        canonical_id: str | None = None
        if candidate_id and candidate_id in SEED_MEMBER_IDS:
            canonical_id = candidate_id
        if canonical_id is None:
            profile = self.get_member_profile(provisional_member_id)
            if profile and profile.profile_label in SEED_PROFILE_TO_MEMBER_ID:
                canonical_id = SEED_PROFILE_TO_MEMBER_ID[profile.profile_label]
        if not canonical_id or canonical_id == provisional_member_id:
            return None, False
        with self._connect() as conn:
            exists = conn.execute(
                "SELECT 1 FROM members WHERE member_id = ?", (canonical_id,)
            ).fetchone()
        if not exists:
            return None, False
        try:
            self.merge_members(provisional_member_id, canonical_id)
        except ValueError:
            return None, False
        encoding_updated = self.maybe_refresh_member_encoding(canonical_id, encoding)
        _LOGGER.info("Auto-merged provisional member %s into canonical seed %s", provisional_member_id, canonical_id)
        return canonical_id, encoding_updated


    def maybe_refresh_member_encoding(self, member_id: str, encoding: FaceEncoding) -> bool:
        existing = self.get_member_encoding(member_id)
        if existing is None:
            return False
        if self._should_replace_encoding(existing, encoding):
            self.update_member_encoding(member_id, encoding)
            return True
        return False

    def resolve_member_id(
        self,
        encoding: FaceEncoding,
        recognizer: FaceRecognizer,
        *,
        auto_merge_min_distance: float = AUTO_MERGE_DISTANCE_MIN,
        auto_merge_max_distance: float = AUTO_MERGE_DISTANCE_MAX,
    ) -> ResolvedMember:
        """Resolve ``encoding`` to a member id, auto-merging when safe."""

        match = self.find_member_by_encoding(encoding, recognizer)

        if match.matched_id:
            encoding_updated = self.maybe_refresh_member_encoding(match.matched_id, encoding)
            return ResolvedMember(
                member_id=match.matched_id,
                new_member=False,
                distance=match.matched_distance,
                encoding_updated=encoding_updated,
            )

        candidate_id = match.best_candidate_id
        candidate_distance = match.best_candidate_distance
        lower_bound = max(recognizer.tolerance, auto_merge_min_distance)
        upper_bound = auto_merge_max_distance

        if (
            candidate_id
            and candidate_distance is not None
            and lower_bound <= candidate_distance <= upper_bound
        ):
            encoding_updated = self.maybe_refresh_member_encoding(candidate_id, encoding)
            _LOGGER.info("Auto-resolved face to member %s (distance=%.3f)", candidate_id, candidate_distance)
            return ResolvedMember(
                member_id=candidate_id,
                new_member=False,
                distance=candidate_distance,
                encoding_updated=encoding_updated,
            )

        member_id = self.create_member(encoding, recognizer.derive_member_id(encoding))
        canonical_id, canonical_updated = self._maybe_merge_seed_member(
            member_id, candidate_id=candidate_id, encoding=encoding
        )
        if canonical_id:
            return ResolvedMember(
                member_id=canonical_id,
                new_member=False,
                distance=candidate_distance,
                encoding_updated=canonical_updated,
                auto_merged_source=member_id,
            )
        _LOGGER.info("Created new member %s after failing to auto-resolve", member_id)
        return ResolvedMember(
            member_id=member_id,
            new_member=True,
            distance=candidate_distance,
        )

    def create_member(self, encoding: FaceEncoding, member_id: str | None = None) -> str:
        candidate = member_id or self._generate_member_id(encoding)
        payload = json.dumps(encoding.to_jsonable(), ensure_ascii=False)

        with self._connect() as conn:
            while True:
                try:
                    conn.execute(
                        "INSERT INTO members (member_id, encoding_json) VALUES (?, ?)",
                        (candidate, payload),
                    )
                except sqlite3.IntegrityError:
                    _LOGGER.warning(
                        "Member id %s already exists, generating fallback id", candidate
                    )
                    candidate = self._generate_member_id()
                    continue
                else:
                    conn.commit()
                    break

        _LOGGER.info("Created new member %s", candidate)
        self._claim_unassigned_profile(candidate)
        return candidate

    def update_member_encoding(self, member_id: str, encoding: FaceEncoding) -> None:
        with self._connect() as conn:
            conn.execute(
                "UPDATE members SET encoding_json = ? WHERE member_id = ?",
                (json.dumps(encoding.to_jsonable(), ensure_ascii=False), member_id),
            )
            conn.commit()
        _LOGGER.info("Updated Rekognition encoding for member %s", member_id)

    def get_member_encoding(self, member_id: str) -> FaceEncoding | None:
        with self._connect() as conn:
            row = conn.execute(
                "SELECT encoding_json FROM members WHERE member_id = ?",
                (member_id,),
            ).fetchone()
        if not row:
            return None
        return FaceEncoding.from_jsonable(json.loads(row["encoding_json"]))

    def delete_member(self, member_id: str) -> bool:
        with self._connect() as conn:
            cursor = conn.execute(
                "DELETE FROM members WHERE member_id = ?",
                (member_id,),
            )
            conn.commit()
        deleted = cursor.rowcount > 0
        if deleted:
            _LOGGER.info("Deleted member %s", member_id)
        return deleted

    def merge_members(self, source_id: str, target_id: str) -> tuple[FaceEncoding, FaceEncoding]:
        """Merge ``source_id`` into ``target_id`` and return their encodings."""

        if source_id == target_id:
            raise ValueError("source_id 與 target_id 不可相同")

        with self._connect() as conn:
            conn.row_factory = sqlite3.Row
            source_row = conn.execute(
                "SELECT encoding_json FROM members WHERE member_id = ?",
                (source_id,),
            ).fetchone()
            target_row = conn.execute(
                "SELECT encoding_json FROM members WHERE member_id = ?",
                (target_id,),
            ).fetchone()
            source_profile_row = conn.execute(
                "SELECT first_image_filename FROM member_profiles WHERE member_id = ?",
                (source_id,),
            ).fetchone()
            target_profile_row = conn.execute(
                "SELECT first_image_filename FROM member_profiles WHERE member_id = ?",
                (target_id,),
            ).fetchone()

            if source_row is None:
                raise ValueError(f"找不到來源會員 {source_id}")
            if target_row is None:
                raise ValueError(f"找不到目標會員 {target_id}")

            source_encoding = FaceEncoding.from_jsonable(
                json.loads(source_row["encoding_json"])
            )
            target_encoding = FaceEncoding.from_jsonable(
                json.loads(target_row["encoding_json"])
            )

            conn.execute(
                "UPDATE purchases SET member_id = ?, member_code = ? WHERE member_id = ?",
                (target_id, self.get_member_code(target_id), source_id),
            )
            conn.execute(
                "UPDATE member_profiles SET member_id = ? WHERE member_id = ?",
                (target_id, source_id),
            )
            if (
                source_profile_row
                and source_profile_row["first_image_filename"]
                and (not target_profile_row or not target_profile_row["first_image_filename"])
            ):
                conn.execute(
                    "UPDATE member_profiles SET first_image_filename = ? WHERE member_id = ?",
                    (source_profile_row["first_image_filename"], target_id),
                )
            conn.execute(
                "DELETE FROM members WHERE member_id = ?",
                (source_id,),
            )
            conn.commit()

        _LOGGER.info("Merged member %s into %s", source_id, target_id)
        return source_encoding, target_encoding

    def _generate_member_id(self, encoding: FaceEncoding | None = None) -> str:
        if encoding and encoding.signature:
            hashed = hashlib.sha1(encoding.signature.encode("utf-8")).hexdigest().upper()
            return f"MEM{hashed[:10]}"

        with self._connect() as conn:
            next_index = conn.execute("SELECT COUNT(*) FROM members").fetchone()[0] + 1
            while True:
                candidate = f"MEM{next_index:03d}"
                exists = conn.execute(
                    "SELECT 1 FROM members WHERE member_id = ?", (candidate,)
                ).fetchone()
                if not exists:
                    return candidate
                next_index += 1

    # ------------------------------------------------------------------
    def _claim_unassigned_profile(self, member_id: str) -> None:
        with self._connect() as conn:
            row = conn.execute(
                """
                SELECT profile_id, profile_label
                FROM member_profiles
                WHERE member_id IS NULL
                ORDER BY profile_id
                LIMIT 1
                """
            ).fetchone()
            if row is None:
                return

            profile_id = int(row["profile_id"])
            profile_label = str(row["profile_label"])
            conn.execute(
                "UPDATE member_profiles SET member_id = ? WHERE profile_id = ?",
                (member_id, profile_id),
            )
            conn.commit()
        _LOGGER.info(
            "Assigned new member %s to pre-seeded profile %s (%s)",
            member_id,
            profile_id,
            profile_label,
        )
        self._populate_profile_history(profile_label, member_id)

    def _populate_profile_history(self, profile_label: str, member_id: str) -> None:
        template = self._profile_purchase_templates.get(profile_label)
        if not template:
            return
        if profile_label in self._profile_history_seeded:
            return

        for purchase in template:
            self.add_purchase(member_id, **purchase)

        self._profile_history_seeded.add(profile_label)
        _LOGGER.info(
            "Seeded %d purchases for %s using %s persona",
            len(template),
            member_id,
            profile_label,
        )

    def _reset_seed_profiles(self) -> None:
        if not SEED_PROFILE_LABELS:
            return

        labels_placeholder = ",".join("?" for _ in SEED_PROFILE_LABELS)
        with self._connect() as conn:
            rows = conn.execute(
                f"""
                SELECT member_id
                FROM member_profiles
                WHERE profile_label IN ({labels_placeholder})
                """,
                SEED_PROFILE_LABELS,
            ).fetchall()

            purge_ids = {str(row["member_id"]) for row in rows if row["member_id"]}
            purge_ids.update(SEED_MEMBER_IDS)

            if purge_ids:
                purge_list = sorted(purge_ids)
                placeholders = ",".join("?" for _ in purge_list)
                conn.execute(
                    f"DELETE FROM purchases WHERE member_id IN ({placeholders})",
                    purge_list,
                )
                conn.execute(
                    f"DELETE FROM members WHERE member_id IN ({placeholders})",
                    purge_list,
                )
                conn.execute(
                    f"DELETE FROM upload_events WHERE member_id IN ({placeholders})",
                    purge_list,
                )

            conn.execute(
                f"""
                UPDATE member_profiles
                SET member_id = NULL,
                    first_image_filename = NULL
                WHERE profile_label IN ({labels_placeholder})
                """,
                SEED_PROFILE_LABELS,
            )
            conn.commit()

    def get_member_profile(self, member_id: str) -> MemberProfile | None:
        with self._connect() as conn:
            row = conn.execute(
                """
                SELECT profile_id,
                       profile_label,
                       name,
                       member_id,
                       mall_member_id,
                       member_status,
                       joined_at,
                       points_balance,
                       gender,
                       birth_date,
                       phone,
                       email,
                       address,
                       occupation,
                       first_image_filename
                FROM member_profiles
                WHERE member_id = ?
                """,
                (member_id,),
            ).fetchone()

        if row is None:
            return None

        return MemberProfile(
            profile_id=int(row["profile_id"]),
            profile_label=str(row["profile_label"]),
            name=str(row["name"]) if row["name"] else None,
            member_id=str(row["member_id"]) if row["member_id"] else None,
            mall_member_id=str(row["mall_member_id"]) if row["mall_member_id"] else None,
            member_status=str(row["member_status"]) if row["member_status"] else None,
            joined_at=str(row["joined_at"]) if row["joined_at"] else None,
            points_balance=float(row["points_balance"]) if row["points_balance"] is not None else None,
            gender=str(row["gender"]) if row["gender"] else None,
            birth_date=str(row["birth_date"]) if row["birth_date"] else None,
            phone=str(row["phone"]) if row["phone"] else None,
            email=str(row["email"]) if row["email"] else None,

            address=str(row["address"]) if row["address"] else None,
            occupation=str(row["occupation"]) if row["occupation"] else None,
            first_image_filename=
                str(row["first_image_filename"]) if row["first_image_filename"] else None,
        )

    def list_member_profiles(self) -> list[MemberProfile]:
        with self._connect() as conn:
            rows = conn.execute(
                """
                SELECT profile_id,
                       profile_label,
                       name,
                       member_id,
                       mall_member_id,
                       member_status,
                       joined_at,
                       points_balance,
                       gender,
                       birth_date,
                       phone,
                       email,
                       address,
                       occupation,
                       first_image_filename
                FROM member_profiles
                ORDER BY profile_id
                """
            ).fetchall()

        profiles: list[MemberProfile] = []
        for row in rows:
            profiles.append(
                MemberProfile(
                    profile_id=int(row["profile_id"]),
                    profile_label=str(row["profile_label"]),
                    name=str(row["name"]) if row["name"] else None,
                    member_id=str(row["member_id"]) if row["member_id"] else None,
                    mall_member_id=str(row["mall_member_id"]) if row["mall_member_id"] else None,
                    member_status=str(row["member_status"]) if row["member_status"] else None,
                    joined_at=str(row["joined_at"]) if row["joined_at"] else None,
                    points_balance=float(row["points_balance"]) if row["points_balance"] is not None else None,
                    gender=str(row["gender"]) if row["gender"] else None,
                    birth_date=str(row["birth_date"]) if row["birth_date"] else None,
                    phone=str(row["phone"]) if row["phone"] else None,
                    email=str(row["email"]) if row["email"] else None,

                    address=str(row["address"]) if row["address"] else None,
                    occupation=str(row["occupation"]) if row["occupation"] else None,
                    first_image_filename=
                        str(row["first_image_filename"]) if row["first_image_filename"] else None,
                )
            )

        return profiles

    def get_member_code(self, member_id: str) -> str:
        profile = self.get_member_profile(member_id)
        if profile:
            if profile.mall_member_id:
                return profile.mall_member_id
            return ""

        override = MEMBER_CODE_OVERRIDES.get(member_id)
        if override is not None:
            return override
        with self._connect() as conn:
            row = conn.execute(
                "SELECT member_code FROM purchases WHERE member_id = ? ORDER BY purchased_at DESC, id DESC LIMIT 1",
                (member_id,),
            ).fetchone()
        if row is not None:
            code = row["member_code"]
            if code:
                return str(code)
        # 新產生的匿名會員預設沒有商場註冊代號，因此這裡不再回傳內部
        # ``MEM`` 編號的推導值，而是以空字串表示尚未綁定。
        return ""

    # ------------------------------------------------------------------
    def add_purchase(
        self,
        member_id: str,
        *,
        member_code: str | None = None,
        product_category: str | None = None,
        internal_item_code: str | None = None,
        item: str,
        purchased_at: str,
        unit_price: float,
        quantity: float,
        total_price: float,
    ) -> None:
        if member_code is None:
            resolved_code = self.get_member_code(member_id)
        else:
            resolved_code = member_code
        resolved_category = product_category or ""
        resolved_internal_code = internal_item_code or ""
        with self._connect() as conn:
            conn.execute(
                """
                INSERT INTO purchases (
                    member_id,
                    member_code,
                    product_category,
                    internal_item_code,
                    purchased_at,
                    item,
                    unit_price,
                    quantity,
                    total_price
                )
                VALUES (?, ?, ?, ?, ?, ?, ?, ?, ?)
                """,
                (
                    member_id,
                    resolved_code,
                    resolved_category,
                    resolved_internal_code,
                    purchased_at,
                    item,
                    float(unit_price),
                    float(quantity),
                    float(total_price),
                ),
            )
            conn.commit()

    def get_purchase_history(self, member_id: str) -> list[Purchase]:
        with self._connect() as conn:
            rows = conn.execute(
                "SELECT member_id, member_code, product_category, internal_item_code, purchased_at, item, unit_price, quantity, total_price"
                " FROM purchases WHERE member_id = ? ORDER BY purchased_at DESC, id DESC",
                (member_id,),
            ).fetchall()
        return self._rows_to_purchases(rows)

    def get_purchase_history_page(
        self, member_id: str, limit: int, offset: int
    ) -> list[Purchase]:
        limit = max(0, int(limit))
        offset = max(0, int(offset))
        if limit == 0:
            return []

        with self._connect() as conn:
            rows = conn.execute(
                "SELECT member_id, member_code, product_category, internal_item_code, purchased_at, item, unit_price, quantity, total_price"
                " FROM purchases WHERE member_id = ? ORDER BY purchased_at DESC, id DESC LIMIT ? OFFSET ?",
                (member_id, limit, offset),
            ).fetchall()
        return self._rows_to_purchases(rows)

    def count_purchase_history(self, member_id: str) -> int:
        with self._connect() as conn:
            row = conn.execute(
                "SELECT COUNT(*) AS total FROM purchases WHERE member_id = ?",
                (member_id,),
            ).fetchone()
        if row is None:
            return 0
        return int(row["total"]) if "total" in row.keys() else int(row[0])

    def record_upload_event(
        self,
        *,
        member_id: str,
        image_filename: str | None,
        upload_duration: float,
        recognition_duration: float,
        ad_duration: float,
        total_duration: float,
    ) -> None:
        with self._connect() as conn:
            conn.execute(
                """
                INSERT INTO upload_events (
                    created_at,
                    member_id,
                    image_filename,
                    upload_duration,
                    recognition_duration,
                    ad_duration,
                    total_duration
                )
                VALUES (?, ?, ?, ?, ?, ?, ?)
                """,
                (
                    datetime.now(_TAIPEI_TZ).isoformat(timespec="seconds"),
                    member_id,
                    image_filename,
                    float(upload_duration),
                    float(recognition_duration),
                    float(ad_duration),
                    float(total_duration),
                ),
            )
            self._set_first_image_if_absent(conn, member_id, image_filename)
            conn.commit()

    def cleanup_upload_events(self, keep_latest: int = 1) -> list[str]:
        """Trim stored upload events and return filenames that should be deleted.

        Only the ``keep_latest`` most recent entries are retained.  Any associated
        image filenames for older events are returned so the caller can remove the
        corresponding files from disk.
        """

        keep_latest = max(0, int(keep_latest))
        with self._connect() as conn:
            ids_to_keep: list[int] = []
            if keep_latest:
                rows = conn.execute(
                    "SELECT id FROM upload_events ORDER BY id DESC LIMIT ?",
                    (keep_latest,),
                ).fetchall()
                ids_to_keep = [int(row["id"]) for row in rows]

            params: tuple[int, ...] | None
            if ids_to_keep:
                placeholders = ",".join("?" for _ in ids_to_keep)
                params = tuple(ids_to_keep)
                query = (
                    "SELECT id, image_filename FROM upload_events "
                    f"WHERE id NOT IN ({placeholders})"
                )
            else:
                query = "SELECT id, image_filename FROM upload_events"
                params = None

            if params is None:
                rows = conn.execute(query).fetchall()
            else:
                rows = conn.execute(query, params).fetchall()
            if not rows:
                return []

            ids_to_delete = [int(row["id"]) for row in rows]
            reserved_rows = conn.execute(
                """
                SELECT first_image_filename
                FROM member_profiles
                WHERE first_image_filename IS NOT NULL
                """
            ).fetchall()
            protected_filenames = {
                str(row["first_image_filename"])
                for row in reserved_rows
                if row["first_image_filename"]
            }
            filenames = [
                row["image_filename"]
                for row in rows
                if row["image_filename"] and row["image_filename"] not in protected_filenames
            ]

            delete_placeholders = ",".join("?" for _ in ids_to_delete)
            conn.execute(
                f"DELETE FROM upload_events WHERE id IN ({delete_placeholders})",
                tuple(ids_to_delete),
            )
            conn.commit()

        return filenames

    def _set_first_image_if_absent(
        self, conn: sqlite3.Connection, member_id: str, image_filename: str | None
    ) -> None:
        if not image_filename:
            return
        row = conn.execute(
            """
            SELECT first_image_filename
            FROM member_profiles
            WHERE member_id = ?
            """,
            (member_id,),
        ).fetchone()
        if row is None:
            return
        if row["first_image_filename"]:
            return
        conn.execute(
            "UPDATE member_profiles SET first_image_filename = ? WHERE member_id = ?",
            (image_filename, member_id),
        )

    def get_latest_upload_event(self) -> UploadEvent | None:
        with self._connect() as conn:
            row = conn.execute(
                """
                SELECT id,
                       created_at,
                       member_id,
                       image_filename,
                       upload_duration,
                       recognition_duration,
                       ad_duration,
                       total_duration
                FROM upload_events
                ORDER BY id DESC
                LIMIT 1
                """
            ).fetchone()

        if row is None:
            return None

        created_at = str(row["created_at"])
        try:
            created_dt = datetime.fromisoformat(created_at)
        except ValueError:
            created_dt = datetime.strptime(created_at, "%Y-%m-%d %H:%M:%S")
        if created_dt.tzinfo is None:
            created_dt = created_dt.replace(tzinfo=_TAIPEI_TZ)

        return UploadEvent(
            id=int(row["id"]),
            created_at=created_dt.astimezone(_TAIPEI_TZ).strftime("%Y-%m-%d %H:%M:%S"),
            member_id=str(row["member_id"]),
            member_code=self.get_member_code(str(row["member_id"])),
            image_filename=row["image_filename"],
            upload_duration=float(row["upload_duration"]),
            recognition_duration=float(row["recognition_duration"]),
            ad_duration=float(row["ad_duration"]),
            total_duration=float(row["total_duration"]),
        )

    # ------------------------------------------------------------------
    def ensure_demo_data(self) -> None:
        """Load deterministic demo data from ``data/mvp.sql`` when empty."""

        self._normalize_placeholder_profiles(ensure_placeholders=False)
        self._profile_purchase_templates = {}
        self._profile_history_seeded.clear()

        with self._connect() as conn:
            try:
                (count,) = conn.execute("SELECT COUNT(*) FROM member_profiles").fetchone()
            except sqlite3.OperationalError:
                count = 0
            if count:
                return

        sql_path = Path(__file__).resolve().parent / "data" / "mvp.sql"
        if not sql_path.exists():  # pragma: no cover - defensive guard
            _LOGGER.warning("Seed file %s not found; skipping demo data load", sql_path)
            return

<<<<<<< HEAD
        insert_statements: list[str] = []
        for line in sql_path.read_text(encoding="utf-8", errors="ignore").splitlines():
            stripped = line.strip()
            if stripped.upper().startswith("INSERT "):
                insert_statements.append(line)
        if not insert_statements:
            _LOGGER.warning("Seed file %s does not contain INSERT statements", sql_path)
            return
=======
        self._profile_purchase_templates = {
            "dessert-lover": dessert_history,
            "family-groceries": kids_history,
            "fitness-enthusiast": fitness_history,
            "home-manager": homemaker_history,
            "wellness-gourmet": health_history,
        }

        self._reset_seed_profiles()

        self._seed_member_profile(
            profile_label="dessert-lover",
            name="李函霏",
            member_id=None,
            mall_member_id="ME0001",
            member_status="有效",
            joined_at="2021-06-12",
            points_balance=1520,
            gender="女",
            birth_date="1988-07-12",
            phone="0912-345-678",
            email="dessertlover@example.com",
            address="台北市信義區松壽路10號",
            occupation="甜點教室講師",
        )
        self._seed_member_profile(
            profile_label="family-groceries",
            name="林位青",
            member_id=None,
            mall_member_id="ME0002",
            member_status="有效",
            joined_at="2020-09-01",
            points_balance=980,
            gender="男",
            birth_date="1990-02-08",
            phone="0923-556-789",
            email="familybuyer@example.com",
            address="新北市板橋區文化路100號",
            occupation="幼兒園老師",
        )
        self._seed_member_profile(
            profile_label="fitness-enthusiast",
            name="范文華",
            member_id=None,
            mall_member_id="ME0003",
            member_status="有效",
            joined_at="2019-11-20",
            points_balance=2040,
            gender="女",
            birth_date="1985-04-19",
            phone="0955-112-233",
            email="fitgoer@example.com",
            address="台中市西屯區市政北二路88號",
            occupation="企業健身顧問",
        )
        self._seed_member_profile(
            profile_label="home-manager",
            name="未註冊客戶",
            member_id=None,
            mall_member_id="",
            member_status=None,
            joined_at=None,
            points_balance=None,
            gender=None,
            birth_date=None,
            phone=None,
            email=None,
            address=None,
            occupation=None,
        )
        self._seed_member_profile(
            profile_label="wellness-gourmet",
            name="未註冊客戶",
            member_id=None,
            mall_member_id="",
            member_status=None,
            joined_at=None,
            points_balance=None,
            gender=None,
            birth_date=None,
            phone=None,
            email=None,
            address=None,
            occupation=None,
>>>>>>> f91a16df

        with self._connect() as conn:
            conn.executescript("\n".join(insert_statements))
            face_map = {
                "MEME0383FE3AA": "faces/dessert_lover.jpg",
                "MEM692FFD0824": "faces/family_groceries.jpg",
                "MEMFITNESS2025": "faces/fitness_enthusiast.jpg",
                "MEMHOMECARE2025": "faces/home_manager.jpg",
                "MEMHEALTH2025": "faces/wellness_gourmet.jpg",
            }
            for member_id, filename in face_map.items():
                conn.execute(
                    "UPDATE member_profiles SET first_image_filename = ? WHERE member_id = ?",
                    (filename, member_id),
                )
            conn.commit()

        for profile_label, member_id in PROFILE_LABEL_TO_SEED_MEMBER.items():
            template = self._profile_purchase_templates.get(profile_label)
            if not template:
                continue
            self._seed_member_history(member_id, template)

        self._normalize_placeholder_profiles()

    def _seed_member_history(
        self, member_id: str, purchases: list[dict[str, float | str]]
    ) -> None:
        with self._connect() as conn:
            exists = (
                conn.execute("SELECT 1 FROM members WHERE member_id = ?", (member_id,)).fetchone()
                is not None
            )

        if not exists:
            import numpy as np

            encoding = FaceEncoding(
                np.zeros(128, dtype=np.float32),
                signature=member_id,
                source="seed",
            )
            self.create_member(encoding, member_id=member_id)

        with self._connect() as conn:
            conn.execute(
                "DELETE FROM purchases WHERE member_id = ? AND purchased_at LIKE '2025-%'",
                (member_id,),
            )
            conn.commit()

        for purchase in purchases:
            self.add_purchase(member_id, **purchase)

        config = _SEPTEMBER_2025_PURCHASE_CONFIG.get(member_id)
        if not config:
            return

        rng = random.Random(f"{member_id}-2025-09")
        member_code = self.get_member_code(member_id)
        minute_choices = (0, 5, 10, 15, 20, 25, 30, 35, 40, 45, 50, 55)
        september_records: list[dict[str, float | str]] = []

        for index in range(50):
            choice = rng.choice(config["items"])
            price_range = choice["price"]
            low, high = int(price_range[0]), int(price_range[1])
            if high <= low:
                unit_price = float(low)
            else:
                step = 5 if high - low >= 5 else 1
                unit_price = float(rng.randrange(low, high + 1, step))

            purchase_time = datetime(2025, 9, 1) + timedelta(
                days=rng.randint(0, 29),
                hours=rng.randint(8, 21),
                minutes=rng.choice(minute_choices),
            )

            september_records.append(
                {
                    "member_code": member_code,
                    "product_category": choice["category"],
                    "internal_item_code": f"{config['prefix']}-S25{index + 1:03d}",
                    "item": choice["item"],
                    "purchased_at": purchase_time.strftime("%Y-%m-%d %H:%M"),
                    "unit_price": unit_price,
                    "quantity": 1.0,
                    "total_price": float(round(unit_price, 2)),
                }
            )

        september_records.sort(key=lambda entry: entry["purchased_at"])
        for record in september_records:
            self.add_purchase(member_id, **record)

    def _seed_member_profile(
        self,
        *,
        profile_label: str,
        name: str | None,
        member_id: str | None,
        mall_member_id: str | None,
        member_status: str | None,
        joined_at: str | None,
        points_balance: float | None,
        gender: str | None,
        birth_date: str | None,
        phone: str | None,
        email: str | None,

        address: str | None,
        occupation: str | None,
    ) -> None:
        with self._connect() as conn:
            row = conn.execute(
                "SELECT profile_id FROM member_profiles WHERE profile_label = ?",
                (profile_label,),
            ).fetchone()

            params = (
                name,
                member_id,
                mall_member_id,
                member_status,
                joined_at,
                float(points_balance) if points_balance is not None else None,
                gender,
                birth_date,
                phone,
                email,
                address,
                occupation,
            )

            if row is None:
                conn.execute(
                    """
                    INSERT INTO member_profiles (
                        profile_label,
                        name,
                        member_id,
                        mall_member_id,
                        member_status,
                        joined_at,
                        points_balance,
                        gender,
                        birth_date,
                        phone,
                        email,
                        address,
                        occupation
                    )
                    VALUES (?, ?, ?, ?, ?, ?, ?, ?, ?, ?, ?, ?, ?)
                    """,
                    (profile_label, *params),
                )
            else:
                conn.execute(
                    """
                    UPDATE member_profiles
                    SET name = ?,
                        member_id = ?,
                        mall_member_id = ?,
                        member_status = ?,
                        joined_at = ?,
                        points_balance = ?,
                        gender = ?,
                        birth_date = ?,
                        phone = ?,
                        email = ?,
                        address = ?,
                        occupation = ?
                    WHERE profile_id = ?
                    """,
                    (*params, row["profile_id"]),
                )
            conn.commit()

    @staticmethod
    def _rows_to_purchases(rows: Iterable[sqlite3.Row]) -> list[Purchase]:
        return [
            Purchase(
                member_id=row["member_id"],
                member_code=row["member_code"],
                product_category=str(row["product_category"] or ""),
                internal_item_code=str(row["internal_item_code"] or ""),
                item=row["item"],
                purchased_at=row["purchased_at"],
                unit_price=float(row["unit_price"]),
                quantity=float(row["quantity"]),
                total_price=float(row["total_price"]),
            )
            for row in rows
        ]

<|MERGE_RESOLUTION|>--- conflicted
+++ resolved
@@ -35,9 +35,7 @@
     "wellness-gourmet",
 )
 
-<<<<<<< HEAD
-SEED_PROFILE_TO_MEMBER_ID: dict[str, str] = dict(zip(SEED_PROFILE_LABELS, SEED_MEMBER_IDS))
-=======
+
 PROFILE_LABEL_TO_SEED_MEMBER: dict[str, str] = {
     "dessert-lover": "MEME0383FE3AA",
     "family-groceries": "MEM692FFD0824",
@@ -45,7 +43,7 @@
     "home-manager": "MEMHOMECARE2025",
     "wellness-gourmet": "MEMHEALTH2025",
 }
->>>>>>> f91a16df
+
 
 
 _TAIPEI_TZ = ZoneInfo("Asia/Taipei")
@@ -1340,16 +1338,6 @@
             _LOGGER.warning("Seed file %s not found; skipping demo data load", sql_path)
             return
 
-<<<<<<< HEAD
-        insert_statements: list[str] = []
-        for line in sql_path.read_text(encoding="utf-8", errors="ignore").splitlines():
-            stripped = line.strip()
-            if stripped.upper().startswith("INSERT "):
-                insert_statements.append(line)
-        if not insert_statements:
-            _LOGGER.warning("Seed file %s does not contain INSERT statements", sql_path)
-            return
-=======
         self._profile_purchase_templates = {
             "dessert-lover": dessert_history,
             "family-groceries": kids_history,
@@ -1434,7 +1422,7 @@
             email=None,
             address=None,
             occupation=None,
->>>>>>> f91a16df
+
 
         with self._connect() as conn:
             conn.executescript("\n".join(insert_statements))
