"""SQLite helper utilities for the ESP32-CAM MVP backend."""
from __future__ import annotations

import hashlib
import json
import logging
import random
import sqlite3
from dataclasses import dataclass
from datetime import datetime, timedelta
from pathlib import Path
from typing import Iterable, TypedDict
from zoneinfo import ZoneInfo

from .recognizer import FaceEncoding, FaceRecognizer

_LOGGER = logging.getLogger(__name__)


MEMBER_CODE_OVERRIDES: dict[str, str] = {}

SEED_MEMBER_IDS: tuple[str, ...] = (
    "MEME0383FE3AA",
    "MEM692FFD0824",
    "MEMFITNESS2025",
    "MEMHOMECARE2025",
    "MEMHEALTH2025",
)

SEED_PROFILE_LABELS: tuple[str, ...] = (
    "dessert-lover",
    "family-groceries",
    "fitness-enthusiast",
    "home-manager",
    "wellness-gourmet",
)


PROFILE_LABEL_TO_SEED_MEMBER: dict[str, str] = {
    "dessert-lover": "MEME0383FE3AA",
    "family-groceries": "MEM692FFD0824",
    "fitness-enthusiast": "MEMFITNESS2025",
    "home-manager": "MEMHOMECARE2025",
    "wellness-gourmet": "MEMHEALTH2025",
}



_TAIPEI_TZ = ZoneInfo("Asia/Taipei")


class _PersonaPurchaseItem(TypedDict):
    item: str
    category: str
    price: tuple[int, int]


class _PersonaPurchaseConfig(TypedDict):
    prefix: str
    items: list[_PersonaPurchaseItem]


_SEPTEMBER_2025_PURCHASE_CONFIG: dict[str, _PersonaPurchaseConfig] = {
    "MEME0383FE3AA": {
        "prefix": "DES",
        "items": [
            {"item": "7-11 早餐", "category": "咖啡廳", "price": (65, 150)},
            {"item": "手作戚風蛋糕", "category": "甜點", "price": (180, 320)},
            {"item": "草莓生乳捲", "category": "甜點", "price": (260, 420)},
            {"item": "抹茶千層蛋糕", "category": "甜點", "price": (320, 520)},
            {"item": "蜜桃水果茶", "category": "飲料", "price": (90, 160)},
            {"item": "黑糖珍珠鮮奶", "category": "飲料", "price": (85, 160)},
            {"item": "下午茶點心盒", "category": "甜點", "price": (220, 420)},
            {"item": "焦糖布丁禮盒", "category": "甜點", "price": (260, 480)},
            {"item": "手沖單品咖啡豆", "category": "咖啡廳", "price": (350, 580)},
            {"item": "巷口咖啡拿鐵", "category": "咖啡廳", "price": (110, 190)},
            {"item": "可可奶霜鬆餅", "category": "甜點", "price": (210, 360)},
            {"item": "奶蓋紅茶", "category": "飲料", "price": (90, 150)},
            {"item": "手工餅乾禮盒", "category": "甜點", "price": (320, 560)},
            {"item": "冷萃咖啡瓶", "category": "咖啡廳", "price": (180, 260)},
            {"item": "生巧克力塔", "category": "甜點", "price": (240, 420)},
        ],
    },
    "MEM692FFD0824": {
        "prefix": "FAM",
        "items": [
            {"item": "全聯購買洗衣精", "category": "家庭開銷", "price": (180, 320)},
            {"item": "家樂福廚房紙巾", "category": "居家用品", "price": (120, 260)},
            {"item": "寶寶尿布箱購", "category": "親子用品", "price": (520, 980)},
            {"item": "兒童營養餅乾", "category": "親子用品", "price": (180, 320)},
            {"item": "保鮮盒組", "category": "日用品", "price": (280, 520)},
            {"item": "家庭洗衣精補充包", "category": "家庭開銷", "price": (180, 360)},
            {"item": "超市蔬果採購", "category": "家庭開銷", "price": (350, 850)},
            {"item": "兒童沐浴乳", "category": "親子用品", "price": (220, 420)},
            {"item": "早餐麥片組合", "category": "日用品", "price": (150, 280)},
            {"item": "週末家常菜食材", "category": "家庭開銷", "price": (420, 980)},
            {"item": "親子DIY手作包", "category": "親子用品", "price": (260, 460)},
            {"item": "家庭醫藥箱補充", "category": "日用品", "price": (320, 620)},
            {"item": "超商儲值電費", "category": "家庭開銷", "price": (600, 1200)},
            {"item": "兒童故事書組", "category": "親子用品", "price": (280, 520)},
            {"item": "家庭清潔用品大採購", "category": "日用品", "price": (360, 820)},
        ],
    },
    "MEMFITNESS2025": {
        "prefix": "FIT",
        "items": [
            {"item": "健身房月卡", "category": "運動服務", "price": (1200, 1800)},
            {"item": "高蛋白雞胸便當", "category": "健身餐", "price": (150, 250)},
            {"item": "運動用品店阻力帶", "category": "運動用品", "price": (320, 580)},
            {"item": "乳清蛋白補充罐", "category": "蛋白粉", "price": (950, 1500)},
            {"item": "運動飲料箱購", "category": "健身餐", "price": (350, 620)},
            {"item": "高蛋白燕麥棒", "category": "健身餐", "price": (220, 360)},
            {"item": "健身手套", "category": "運動用品", "price": (380, 680)},
            {"item": "BCAA 胺基酸", "category": "蛋白粉", "price": (780, 1300)},
            {"item": "私人教練課程", "category": "運動服務", "price": (1500, 2000)},
            {"item": "壓力褲", "category": "運動用品", "price": (680, 980)},
            {"item": "藍莓優格冰沙", "category": "健身餐", "price": (120, 220)},
            {"item": "高蛋白粉補充包", "category": "蛋白粉", "price": (880, 1400)},
            {"item": "運動毛巾組", "category": "運動用品", "price": (240, 420)},
            {"item": "能量膠補給", "category": "健身餐", "price": (90, 160)},
            {"item": "體組成檢測", "category": "運動服務", "price": (600, 900)},
        ],
    },
    "MEMHOMECARE2025": {
        "prefix": "HOM",
        "items": [
            {"item": "家樂福廚房紙巾", "category": "廚房用品", "price": (120, 260)},
            {"item": "IKEA 收納盒組", "category": "居家用品", "price": (320, 620)},
            {"item": "掃地機器人濾網", "category": "家庭電器", "price": (450, 780)},
            {"item": "香氛擴香補充瓶", "category": "居家用品", "price": (280, 520)},
            {"item": "廚房不沾鍋", "category": "廚房用品", "price": (780, 1500)},
            {"item": "智慧燈泡二入", "category": "家庭電器", "price": (420, 680)},
            {"item": "衣物柔軟精大罐", "category": "居家用品", "price": (220, 360)},
            {"item": "玻璃保鮮盒組", "category": "廚房用品", "price": (360, 620)},
            {"item": "電熱水壺", "category": "家庭電器", "price": (680, 980)},
            {"item": "烘碗機保養服務", "category": "家庭電器", "price": (950, 1600)},
            {"item": "洗衣機清潔劑", "category": "居家用品", "price": (260, 420)},
            {"item": "防蟲密封罐", "category": "廚房用品", "price": (180, 320)},
            {"item": "家用工具箱", "category": "居家用品", "price": (520, 880)},
            {"item": "除濕機濾網", "category": "家庭電器", "price": (480, 780)},
            {"item": "餐具收納架", "category": "廚房用品", "price": (240, 420)},
        ],
    },
    "MEMHEALTH2025": {
        "prefix": "HLT",
        "items": [
            {"item": "冷壓果汁", "category": "健康食品", "price": (180, 280)},
            {"item": "有機蔬菜箱", "category": "有機蔬果", "price": (520, 880)},
            {"item": "保健綜合維他命", "category": "保健品", "price": (680, 1200)},
            {"item": "無糖優格禮盒", "category": "健康食品", "price": (260, 420)},
            {"item": "植物性膳食纖維", "category": "保健品", "price": (450, 760)},
            {"item": "有機藍莓", "category": "有機蔬果", "price": (320, 520)},
            {"item": "發芽糙米", "category": "健康食品", "price": (240, 360)},
            {"item": "益生菌粉", "category": "保健品", "price": (680, 980)},
            {"item": "養生堅果禮盒", "category": "健康食品", "price": (420, 780)},
            {"item": "冷壓橄欖油", "category": "健康食品", "price": (520, 980)},
            {"item": "有機紅蘿蔔汁", "category": "健康食品", "price": (180, 300)},
            {"item": "養身漢方湯包", "category": "保健品", "price": (380, 650)},
            {"item": "無麩質能量棒", "category": "健康食品", "price": (180, 260)},
            {"item": "舒眠草本茶", "category": "健康食品", "price": (200, 320)},
            {"item": "保健酵素飲", "category": "保健品", "price": (520, 850)},
        ],
    },
}


_SCRIPT_LABEL_TO_PROFILE: dict[str, str] = {
    "甜點收藏家": "dessert-lover",
    "幼兒園家長": "family-groceries",
    "健身族": "fitness-enthusiast",
    "家庭主婦": "home-manager",
    "健康食品愛好者": "wellness-gourmet",
}


@dataclass
class Purchase:
    member_id: str
    member_code: str
    product_category: str
    internal_item_code: str
    item: str
    purchased_at: str
    unit_price: float
    quantity: float
    total_price: float


@dataclass
class MemberProfile:
    profile_id: int
    profile_label: str
    name: str | None
    member_id: str | None
    mall_member_id: str | None
    member_status: str | None
    joined_at: str | None
    points_balance: float | None
    gender: str | None
    birth_date: str | None
    phone: str | None
    email: str | None
    address: str | None
    occupation: str | None
    first_image_filename: str | None


@dataclass
class UploadEvent:
    id: int
    created_at: str
    member_id: str
    member_code: str
    image_filename: str | None
    upload_duration: float
    recognition_duration: float
    ad_duration: float
    total_duration: float

AUTO_MERGE_DISTANCE_MIN = 0.32
AUTO_MERGE_DISTANCE_MAX = 0.40


@dataclass
class MemberMatch:
    matched_id: str | None
    matched_distance: float | None
    best_candidate_id: str | None
    best_candidate_distance: float | None


@dataclass
class ResolvedMember:
    member_id: str
    new_member: bool
    distance: float | None
    encoding_updated: bool = False
    auto_merged_source: str | None = None



def _build_seed_purchases(
    start_timestamp: str,
    items: list[tuple[str, float, float] | tuple[str, float, float, str] | tuple[str, float, float, str, str]],
    member_code: str | None = None,
    *,
    default_category: str = "一般商品",
    code_prefix: str = "SKU",
) -> list[dict[str, float | str]]:
    base = datetime.fromisoformat(start_timestamp)
    purchases: list[dict[str, float | str]] = []
    for index, spec in enumerate(items, start=1):
        name: str
        unit_price: float
        quantity: float
        category: str
        internal_code: str

        if len(spec) == 3:
            name, unit_price, quantity = spec  # type: ignore[misc]
            category = default_category
            internal_code = f"{code_prefix}-{index:03d}"
        elif len(spec) == 4:
            name, unit_price, quantity, category = spec  # type: ignore[misc]
            internal_code = f"{code_prefix}-{index:03d}"
        else:
            name, unit_price, quantity, category, internal_code = spec  # type: ignore[misc]
            if not internal_code:
                internal_code = f"{code_prefix}-{index:03d}"

        scheduled = base + timedelta(days=index * 3 + (index % 4), hours=index % 5, minutes=(index * 11) % 60)
        purchases.append(
            {
                "member_code": member_code,
                "item": name,
                "purchased_at": scheduled.strftime("%Y-%m-%d %H:%M"),
                "unit_price": float(unit_price),
                "quantity": float(quantity),
                "total_price": round(unit_price * quantity, 2),
                "product_category": category,
                "internal_item_code": internal_code,
            }
        )
    return purchases


def _blend_persona_items(
    persona_items: list[tuple[str, float, float]],
    lifestyle_items: list[tuple[str, float, float]],
) -> list[tuple[str, float, float]]:
    """Interleave persona-specific and general lifestyle goods at a 60/40 ratio."""

    blended: list[tuple[str, float, float]] = []
    persona_index = 0
    lifestyle_index = 0

    while persona_index < len(persona_items) or lifestyle_index < len(lifestyle_items):
        for _ in range(3):
            if persona_index >= len(persona_items):
                break
            blended.append(persona_items[persona_index])
            persona_index += 1
        for _ in range(2):
            if lifestyle_index >= len(lifestyle_items):
                break
            blended.append(lifestyle_items[lifestyle_index])
            lifestyle_index += 1

    return blended


class Database:
    """Light-weight wrapper around SQLite used by the Flask backend."""

    def __init__(self, path: Path) -> None:
        self.path = Path(path)
        self.path.parent.mkdir(parents=True, exist_ok=True)
        self._profile_purchase_templates: dict[
            str, list[dict[str, float | str]]
        ] = {}
        self._profile_history_seeded: set[str] = set()
        self._ensure_schema()

    # ------------------------------------------------------------------
    def _connect(self) -> sqlite3.Connection:
        conn = sqlite3.connect(self.path)
        conn.row_factory = sqlite3.Row
        return conn

    @staticmethod
    def _get_table_columns(conn: sqlite3.Connection, table: str) -> list[str]:
        cursor = conn.execute(f"PRAGMA table_info({table})")
        return [row[1] for row in cursor.fetchall()]

    def _ensure_schema(self) -> None:
        with self._connect() as conn:
            conn.execute(
                """
                CREATE TABLE IF NOT EXISTS members (
                    member_id TEXT PRIMARY KEY,
                    encoding_json TEXT NOT NULL
                );
                """
            )

            profile_columns = self._get_table_columns(conn, "member_profiles")
            expected_profile_columns = [
                "profile_id",
                "profile_label",
                "name",
                "member_id",
                "mall_member_id",
                "member_status",
                "joined_at",
                "points_balance",
                "gender",
                "birth_date",
                "phone",
                "email",
                "address",
                "occupation",
                "first_image_filename",
            ]

            needs_drop = False
            needs_rebuild = False

            if profile_columns:
                if profile_columns != expected_profile_columns:
                    needs_drop = True
                else:
                    profile_meta = conn.execute("PRAGMA table_info(member_profiles)").fetchall()
                    nullable_columns = {
                        "member_status",
                        "joined_at",
                        "points_balance",
                        "gender",
                        "phone",
                        "email",
                        "name",
                    }
                    if any(row["name"] in nullable_columns and row["notnull"] for row in profile_meta):
                        needs_drop = True
                    elif self._profile_label_has_unique_constraint(conn):
                        needs_rebuild = True

            if needs_drop:
                conn.execute("DROP TABLE IF EXISTS member_profiles")
            elif needs_rebuild:
                self._rebuild_member_profiles_without_unique(conn, expected_profile_columns)

            conn.execute(
                """
                CREATE TABLE IF NOT EXISTS member_profiles (
                    profile_id INTEGER PRIMARY KEY AUTOINCREMENT,
                    profile_label TEXT NOT NULL,
                    name TEXT,
                    member_id TEXT UNIQUE,
                    mall_member_id TEXT,
                    member_status TEXT DEFAULT '有效',
                    joined_at TEXT,
                    points_balance REAL DEFAULT 0,
                    gender TEXT,
                    birth_date TEXT,
                    phone TEXT,
                    email TEXT,
                    address TEXT,
                    occupation TEXT,
                    first_image_filename TEXT,
                    FOREIGN KEY(member_id) REFERENCES members(member_id)
                );
                """
            )

            purchase_columns = self._get_table_columns(conn, "purchases")
            expected_columns = [
                "id",
                "member_id",
                "member_code",
                "product_category",
                "internal_item_code",
                "purchased_at",
                "item",
                "unit_price",
                "quantity",
                "total_price",
            ]
            if purchase_columns and purchase_columns != expected_columns:
                conn.execute("DROP TABLE IF EXISTS purchases")

            conn.execute(
                """
                CREATE TABLE IF NOT EXISTS purchases (
                    id INTEGER PRIMARY KEY AUTOINCREMENT,
                    member_id TEXT NOT NULL,
                    member_code TEXT NOT NULL,
                    product_category TEXT NOT NULL DEFAULT '',
                    internal_item_code TEXT NOT NULL DEFAULT '',
                    purchased_at TEXT NOT NULL,
                    item TEXT NOT NULL,
                    unit_price REAL NOT NULL,
                    quantity REAL NOT NULL,
                    total_price REAL NOT NULL,
                    FOREIGN KEY(member_id) REFERENCES members(member_id)
                );
                """
            )

            conn.execute(
                """
                CREATE TABLE IF NOT EXISTS upload_events (
                    id INTEGER PRIMARY KEY AUTOINCREMENT,
                    created_at TEXT NOT NULL,
                    member_id TEXT NOT NULL,
                    image_filename TEXT,
                    upload_duration REAL NOT NULL,
                    recognition_duration REAL NOT NULL,
                    ad_duration REAL NOT NULL,
                    total_duration REAL NOT NULL,
                    FOREIGN KEY(member_id) REFERENCES members(member_id)
                );
                """
            )

    # ------------------------------------------------------------------
    @staticmethod
    def _profile_label_has_unique_constraint(conn: sqlite3.Connection) -> bool:
        indexes = conn.execute("PRAGMA index_list(member_profiles)").fetchall()
        for index in indexes:
            if not index["unique"]:
                continue
            index_name = str(index["name"])
            columns = conn.execute(f"PRAGMA index_info({index_name})").fetchall()
            if len(columns) != 1:
                continue
            column_name = columns[0]["name"]
            if column_name == "profile_label":
                return True
        return False

    def _rebuild_member_profiles_without_unique(
        self, conn: sqlite3.Connection, expected_columns: Iterable[str]
    ) -> None:
        conn.execute("ALTER TABLE member_profiles RENAME TO member_profiles_legacy")
        conn.execute(
            """
            CREATE TABLE member_profiles (
                profile_id INTEGER PRIMARY KEY AUTOINCREMENT,
                profile_label TEXT NOT NULL,
                name TEXT,
                member_id TEXT UNIQUE,
                mall_member_id TEXT,
                member_status TEXT DEFAULT '有效',
                joined_at TEXT,
                points_balance REAL DEFAULT 0,
                gender TEXT,
                birth_date TEXT,
                phone TEXT,
                email TEXT,
                address TEXT,
                occupation TEXT,
                first_image_filename TEXT,
                FOREIGN KEY(member_id) REFERENCES members(member_id)
            );
            """
        )
        columns_csv = ", ".join(expected_columns)
        conn.execute(
            f"INSERT INTO member_profiles ({columns_csv}) "
            f"SELECT {columns_csv} FROM member_profiles_legacy"
        )
        conn.execute("DROP TABLE member_profiles_legacy")
        conn.execute(
            """
            UPDATE sqlite_sequence
            SET seq = (SELECT MAX(profile_id) FROM member_profiles)
            WHERE name = 'member_profiles'
            """
        )

    def _normalize_placeholder_profiles(
        self,
        conn: sqlite3.Connection | None = None,
        *,
        ensure_placeholders: bool = True,
    ) -> None:
        if conn is None:
            with self._connect() as managed_conn:
                self._normalize_placeholder_profiles(
                    managed_conn, ensure_placeholders=ensure_placeholders
                )
            return

        conn.execute(
            """
            UPDATE member_profiles
            SET profile_label = 'unknown'
            WHERE profile_label LIKE 'staging-slot-%'
            """
        )

        if SEED_MEMBER_IDS:
            placeholders = ",".join("?" for _ in SEED_MEMBER_IDS)
            conn.execute(
                f"""
                UPDATE member_profiles
                SET member_id = NULL,
                    first_image_filename = NULL
                WHERE profile_label = 'unknown' AND member_id IN ({placeholders})
                """,
                SEED_MEMBER_IDS,
            )

        unassigned_count = conn.execute(
            """
            SELECT COUNT(*)
            FROM member_profiles
            WHERE profile_label = 'unknown' AND member_id IS NULL
            """
        ).fetchone()[0]
        if ensure_placeholders:
            target_placeholders = 3
            missing = target_placeholders - int(unassigned_count)
            for _ in range(max(0, missing)):
                conn.execute(
                    """
                    INSERT INTO member_profiles (profile_label, name, member_status)
                    VALUES ('unknown', '未註冊客戶', '有效')
                    """
                )

    def find_member_by_encoding(
        self, encoding: FaceEncoding, recognizer: FaceRecognizer
    ) -> MemberMatch:
        """Return the closest matching member and fallback candidate for ``encoding``."""

        matched_id: str | None = None
        matched_distance: float | None = None
        best_candidate_id: str | None = None
        best_candidate_distance: float | None = None

        with self._connect() as conn:
            for row in conn.execute("SELECT member_id, encoding_json FROM members"):
                member_id = row["member_id"]
                stored = FaceEncoding.from_jsonable(json.loads(row["encoding_json"]))

                if encoding.signature and encoding.signature == member_id:
                    matched_id = member_id
                    matched_distance = 0.0
                    best_candidate_id = member_id
                    best_candidate_distance = 0.0
                    break

                if stored.signature and stored.signature == encoding.signature:
                    matched_id = member_id
                    matched_distance = 0.0
                    best_candidate_id = member_id
                    best_candidate_distance = 0.0
                    break

                distance = recognizer.distance(stored, encoding)

                if recognizer.is_match(stored, encoding):
                    if matched_distance is None or distance < matched_distance:
                        matched_id = member_id
                        matched_distance = distance

                if best_candidate_distance is None or distance < best_candidate_distance:
                    best_candidate_id = member_id
                    best_candidate_distance = distance

        return MemberMatch(
            matched_id=matched_id,
            matched_distance=matched_distance,
            best_candidate_id=best_candidate_id,
            best_candidate_distance=best_candidate_distance,
        )

    @staticmethod
    def _should_replace_encoding(current: FaceEncoding, candidate: FaceEncoding) -> bool:
        if not current.signature and candidate.signature:
            return True
        if (
            candidate.signature
            and candidate.source.startswith("rekognition")
            and not current.source.startswith("rekognition")
        ):
            return True
        return False

    def _maybe_merge_seed_member(
        self,
        provisional_member_id: str,
        *,
        candidate_id: str | None,
        encoding: FaceEncoding,
    ) -> tuple[str | None, bool]:
        canonical_id: str | None = None
        if candidate_id and candidate_id in SEED_MEMBER_IDS:
            canonical_id = candidate_id
        if canonical_id is None:
            profile = self.get_member_profile(provisional_member_id)
            if profile and profile.profile_label in SEED_PROFILE_TO_MEMBER_ID:
                canonical_id = SEED_PROFILE_TO_MEMBER_ID[profile.profile_label]
        if not canonical_id or canonical_id == provisional_member_id:
            return None, False
        with self._connect() as conn:
            exists = conn.execute(
                "SELECT 1 FROM members WHERE member_id = ?", (canonical_id,)
            ).fetchone()
        if not exists:
            return None, False
        try:
            self.merge_members(provisional_member_id, canonical_id)
        except ValueError:
            return None, False
        encoding_updated = self.maybe_refresh_member_encoding(canonical_id, encoding)
        _LOGGER.info("Auto-merged provisional member %s into canonical seed %s", provisional_member_id, canonical_id)
        return canonical_id, encoding_updated


    def maybe_refresh_member_encoding(self, member_id: str, encoding: FaceEncoding) -> bool:
        existing = self.get_member_encoding(member_id)
        if existing is None:
            return False
        if self._should_replace_encoding(existing, encoding):
            self.update_member_encoding(member_id, encoding)
            return True
        return False

    def resolve_member_id(
        self,
        encoding: FaceEncoding,
        recognizer: FaceRecognizer,
        *,
        auto_merge_min_distance: float = AUTO_MERGE_DISTANCE_MIN,
        auto_merge_max_distance: float = AUTO_MERGE_DISTANCE_MAX,
    ) -> ResolvedMember:
        """Resolve ``encoding`` to a member id, auto-merging when safe."""

        match = self.find_member_by_encoding(encoding, recognizer)

        if match.matched_id:
            encoding_updated = self.maybe_refresh_member_encoding(match.matched_id, encoding)
            return ResolvedMember(
                member_id=match.matched_id,
                new_member=False,
                distance=match.matched_distance,
                encoding_updated=encoding_updated,
            )

        candidate_id = match.best_candidate_id
        candidate_distance = match.best_candidate_distance
        lower_bound = max(recognizer.tolerance, auto_merge_min_distance)
        upper_bound = auto_merge_max_distance

        if (
            candidate_id
            and candidate_distance is not None
            and lower_bound <= candidate_distance <= upper_bound
        ):
            encoding_updated = self.maybe_refresh_member_encoding(candidate_id, encoding)
            _LOGGER.info("Auto-resolved face to member %s (distance=%.3f)", candidate_id, candidate_distance)
            return ResolvedMember(
                member_id=candidate_id,
                new_member=False,
                distance=candidate_distance,
                encoding_updated=encoding_updated,
            )

        member_id = self.create_member(encoding, recognizer.derive_member_id(encoding))
        canonical_id, canonical_updated = self._maybe_merge_seed_member(
            member_id, candidate_id=candidate_id, encoding=encoding
        )
        if canonical_id:
            return ResolvedMember(
                member_id=canonical_id,
                new_member=False,
                distance=candidate_distance,
                encoding_updated=canonical_updated,
                auto_merged_source=member_id,
            )
        _LOGGER.info("Created new member %s after failing to auto-resolve", member_id)
        return ResolvedMember(
            member_id=member_id,
            new_member=True,
            distance=candidate_distance,
        )

    def create_member(self, encoding: FaceEncoding, member_id: str | None = None) -> str:
        candidate = member_id or self._generate_member_id(encoding)
        payload = json.dumps(encoding.to_jsonable(), ensure_ascii=False)

        with self._connect() as conn:
            while True:
                try:
                    conn.execute(
                        "INSERT INTO members (member_id, encoding_json) VALUES (?, ?)",
                        (candidate, payload),
                    )
                except sqlite3.IntegrityError:
                    _LOGGER.warning(
                        "Member id %s already exists, generating fallback id", candidate
                    )
                    candidate = self._generate_member_id()
                    continue
                else:
                    conn.commit()
                    break

        _LOGGER.info("Created new member %s", candidate)
        self._claim_unassigned_profile(candidate)
        return candidate

    def update_member_encoding(self, member_id: str, encoding: FaceEncoding) -> None:
        with self._connect() as conn:
            conn.execute(
                "UPDATE members SET encoding_json = ? WHERE member_id = ?",
                (json.dumps(encoding.to_jsonable(), ensure_ascii=False), member_id),
            )
            conn.commit()
        _LOGGER.info("Updated Rekognition encoding for member %s", member_id)

    def get_member_encoding(self, member_id: str) -> FaceEncoding | None:
        with self._connect() as conn:
            row = conn.execute(
                "SELECT encoding_json FROM members WHERE member_id = ?",
                (member_id,),
            ).fetchone()
        if not row:
            return None
        return FaceEncoding.from_jsonable(json.loads(row["encoding_json"]))

    def delete_member(self, member_id: str) -> bool:
        with self._connect() as conn:
            cursor = conn.execute(
                "DELETE FROM members WHERE member_id = ?",
                (member_id,),
            )
            conn.commit()
        deleted = cursor.rowcount > 0
        if deleted:
            _LOGGER.info("Deleted member %s", member_id)
        return deleted

    def merge_members(self, source_id: str, target_id: str) -> tuple[FaceEncoding, FaceEncoding]:
        """Merge ``source_id`` into ``target_id`` and return their encodings."""

        if source_id == target_id:
            raise ValueError("source_id 與 target_id 不可相同")

        with self._connect() as conn:
            conn.row_factory = sqlite3.Row
            source_row = conn.execute(
                "SELECT encoding_json FROM members WHERE member_id = ?",
                (source_id,),
            ).fetchone()
            target_row = conn.execute(
                "SELECT encoding_json FROM members WHERE member_id = ?",
                (target_id,),
            ).fetchone()
            source_profile_row = conn.execute(
                "SELECT first_image_filename FROM member_profiles WHERE member_id = ?",
                (source_id,),
            ).fetchone()
            target_profile_row = conn.execute(
                "SELECT first_image_filename FROM member_profiles WHERE member_id = ?",
                (target_id,),
            ).fetchone()

            if source_row is None:
                raise ValueError(f"找不到來源會員 {source_id}")
            if target_row is None:
                raise ValueError(f"找不到目標會員 {target_id}")

            source_encoding = FaceEncoding.from_jsonable(
                json.loads(source_row["encoding_json"])
            )
            target_encoding = FaceEncoding.from_jsonable(
                json.loads(target_row["encoding_json"])
            )

            conn.execute(
                "UPDATE purchases SET member_id = ?, member_code = ? WHERE member_id = ?",
                (target_id, self.get_member_code(target_id), source_id),
            )
            conn.execute(
                "UPDATE member_profiles SET member_id = ? WHERE member_id = ?",
                (target_id, source_id),
            )
            if (
                source_profile_row
                and source_profile_row["first_image_filename"]
                and (not target_profile_row or not target_profile_row["first_image_filename"])
            ):
                conn.execute(
                    "UPDATE member_profiles SET first_image_filename = ? WHERE member_id = ?",
                    (source_profile_row["first_image_filename"], target_id),
                )
            conn.execute(
                "DELETE FROM members WHERE member_id = ?",
                (source_id,),
            )
            conn.commit()

        _LOGGER.info("Merged member %s into %s", source_id, target_id)
        return source_encoding, target_encoding

    def _generate_member_id(self, encoding: FaceEncoding | None = None) -> str:
        if encoding and encoding.signature:
            hashed = hashlib.sha1(encoding.signature.encode("utf-8")).hexdigest().upper()
            return f"MEM{hashed[:10]}"

        with self._connect() as conn:
            next_index = conn.execute("SELECT COUNT(*) FROM members").fetchone()[0] + 1
            while True:
                candidate = f"MEM{next_index:03d}"
                exists = conn.execute(
                    "SELECT 1 FROM members WHERE member_id = ?", (candidate,)
                ).fetchone()
                if not exists:
                    return candidate
                next_index += 1

    # ------------------------------------------------------------------
    def _claim_unassigned_profile(self, member_id: str) -> None:
        with self._connect() as conn:
            row = conn.execute(
                """
                SELECT profile_id, profile_label
                FROM member_profiles
                WHERE member_id IS NULL
                ORDER BY profile_id
                LIMIT 1
                """
            ).fetchone()
            if row is None:
                return

            profile_id = int(row["profile_id"])
            profile_label = str(row["profile_label"])
            conn.execute(
                "UPDATE member_profiles SET member_id = ? WHERE profile_id = ?",
                (member_id, profile_id),
            )
            conn.commit()
        _LOGGER.info(
            "Assigned new member %s to pre-seeded profile %s (%s)",
            member_id,
            profile_id,
            profile_label,
        )
        self._populate_profile_history(profile_label, member_id)

    def _populate_profile_history(self, profile_label: str, member_id: str) -> None:
        template = self._profile_purchase_templates.get(profile_label)
        if not template:
            return
        if profile_label in self._profile_history_seeded:
            return

        for purchase in template:
            purchase_params = dict(purchase)
            purchase_params.pop("member_id", None)
<<<<<<< HEAD
=======

>>>>>>> a6eca7dd
            if "product_category" not in purchase_params and "category" in purchase_params:
                purchase_params["product_category"] = purchase_params.pop("category")

            if "unit_price" not in purchase_params:
                price_value = purchase_params.pop("price", None)
                if price_value is not None:
                    purchase_params["unit_price"] = float(price_value)
                else:
                    purchase_params["unit_price"] = 0.0

            if "quantity" not in purchase_params:
                purchase_params["quantity"] = float(purchase_params.pop("qty", 1.0))

            if "total_price" not in purchase_params:
                unit_price_val = float(purchase_params.get("unit_price", 0.0))
                quantity_val = float(purchase_params.get("quantity", 1.0))
                purchase_params["total_price"] = unit_price_val * quantity_val

            self.add_purchase(member_id, **purchase_params)

        self._profile_history_seeded.add(profile_label)
        _LOGGER.info(
            "Seeded %d purchases for %s using %s persona",
            len(template),
            member_id,
            profile_label,
        )

    def _reset_seed_profiles(self) -> None:
        if not SEED_PROFILE_LABELS:
            return

        labels_placeholder = ",".join("?" for _ in SEED_PROFILE_LABELS)
        with self._connect() as conn:
            rows = conn.execute(
                f"""
                SELECT member_id
                FROM member_profiles
                WHERE profile_label IN ({labels_placeholder})
                """,
                SEED_PROFILE_LABELS,
            ).fetchall()

            purge_ids = {str(row["member_id"]) for row in rows if row["member_id"]}
            purge_ids.update(SEED_MEMBER_IDS)

            if purge_ids:
                purge_list = sorted(purge_ids)
                placeholders = ",".join("?" for _ in purge_list)
                conn.execute(
                    f"DELETE FROM purchases WHERE member_id IN ({placeholders})",
                    purge_list,
                )
                conn.execute(
                    f"DELETE FROM members WHERE member_id IN ({placeholders})",
                    purge_list,
                )
                conn.execute(
                    f"DELETE FROM upload_events WHERE member_id IN ({placeholders})",
                    purge_list,
                )

            conn.execute(
                f"""
                UPDATE member_profiles
                SET member_id = NULL,
                    first_image_filename = NULL
                WHERE profile_label IN ({labels_placeholder})
                """,
                SEED_PROFILE_LABELS,
            )
            conn.commit()

    def get_member_profile(self, member_id: str) -> MemberProfile | None:
        with self._connect() as conn:
            row = conn.execute(
                """
                SELECT profile_id,
                       profile_label,
                       name,
                       member_id,
                       mall_member_id,
                       member_status,
                       joined_at,
                       points_balance,
                       gender,
                       birth_date,
                       phone,
                       email,
                       address,
                       occupation,
                       first_image_filename
                FROM member_profiles
                WHERE member_id = ?
                """,
                (member_id,),
            ).fetchone()

        if row is None:
            return None

        return MemberProfile(
            profile_id=int(row["profile_id"]),
            profile_label=str(row["profile_label"]),
            name=str(row["name"]) if row["name"] else None,
            member_id=str(row["member_id"]) if row["member_id"] else None,
            mall_member_id=str(row["mall_member_id"]) if row["mall_member_id"] else None,
            member_status=str(row["member_status"]) if row["member_status"] else None,
            joined_at=str(row["joined_at"]) if row["joined_at"] else None,
            points_balance=float(row["points_balance"]) if row["points_balance"] is not None else None,
            gender=str(row["gender"]) if row["gender"] else None,
            birth_date=str(row["birth_date"]) if row["birth_date"] else None,
            phone=str(row["phone"]) if row["phone"] else None,
            email=str(row["email"]) if row["email"] else None,

            address=str(row["address"]) if row["address"] else None,
            occupation=str(row["occupation"]) if row["occupation"] else None,
            first_image_filename=
                str(row["first_image_filename"]) if row["first_image_filename"] else None,
        )

    def list_member_profiles(self) -> list[MemberProfile]:
        with self._connect() as conn:
            rows = conn.execute(
                """
                SELECT profile_id,
                       profile_label,
                       name,
                       member_id,
                       mall_member_id,
                       member_status,
                       joined_at,
                       points_balance,
                       gender,
                       birth_date,
                       phone,
                       email,
                       address,
                       occupation,
                       first_image_filename
                FROM member_profiles
                ORDER BY profile_id
                """
            ).fetchall()

        profiles: list[MemberProfile] = []
        for row in rows:
            profiles.append(
                MemberProfile(
                    profile_id=int(row["profile_id"]),
                    profile_label=str(row["profile_label"]),
                    name=str(row["name"]) if row["name"] else None,
                    member_id=str(row["member_id"]) if row["member_id"] else None,
                    mall_member_id=str(row["mall_member_id"]) if row["mall_member_id"] else None,
                    member_status=str(row["member_status"]) if row["member_status"] else None,
                    joined_at=str(row["joined_at"]) if row["joined_at"] else None,
                    points_balance=float(row["points_balance"]) if row["points_balance"] is not None else None,
                    gender=str(row["gender"]) if row["gender"] else None,
                    birth_date=str(row["birth_date"]) if row["birth_date"] else None,
                    phone=str(row["phone"]) if row["phone"] else None,
                    email=str(row["email"]) if row["email"] else None,

                    address=str(row["address"]) if row["address"] else None,
                    occupation=str(row["occupation"]) if row["occupation"] else None,
                    first_image_filename=
                        str(row["first_image_filename"]) if row["first_image_filename"] else None,
                )
            )

        return profiles

    def get_member_code(self, member_id: str) -> str:
        profile = self.get_member_profile(member_id)
        if profile:
            if profile.mall_member_id:
                return profile.mall_member_id
            return ""

        override = MEMBER_CODE_OVERRIDES.get(member_id)
        if override is not None:
            return override
        with self._connect() as conn:
            row = conn.execute(
                "SELECT member_code FROM purchases WHERE member_id = ? ORDER BY purchased_at DESC, id DESC LIMIT 1",
                (member_id,),
            ).fetchone()
        if row is not None:
            code = row["member_code"]
            if code:
                return str(code)
        # 新產生的匿名會員預設沒有商場註冊代號，因此這裡不再回傳內部
        # ``MEM`` 編號的推導值，而是以空字串表示尚未綁定。
        return ""

    # ------------------------------------------------------------------
    def add_purchase(self, *args, **kwargs) -> None:
        """Add a purchase record while accepting positional or keyword member IDs."""

        member_id_arg = args[0] if len(args) >= 1 else None
        member_id_kw = kwargs.pop("member_id", None)
        if member_id_arg is not None and member_id_kw is not None:
            raise TypeError("member_id specified twice")
        member_id = member_id_arg if member_id_arg is not None else member_id_kw
        if member_id is None:
            raise TypeError("member_id is required")

        member_code: str | None = kwargs.pop("member_code", None)
        product_category: str | None = kwargs.pop("product_category", None)
        internal_item_code: str | None = kwargs.pop("internal_item_code", None)

        try:
            item: str = kwargs.pop("item")
            purchased_at: str = kwargs.pop("purchased_at")
            unit_price = kwargs.pop("unit_price")
            quantity = kwargs.pop("quantity")
            total_price = kwargs.pop("total_price")
        except KeyError as exc:  # pragma: no cover - defensive guard
            raise TypeError(f"missing required argument: {exc.args[0]}") from exc

        resolved_code = self.get_member_code(member_id) if member_code is None else member_code
        resolved_category = product_category or ""
        resolved_internal_code = internal_item_code or ""

        self._insert_purchase(
            member_id=member_id,
            member_code=resolved_code,
            product_category=resolved_category,
            internal_item_code=resolved_internal_code,
            purchased_at=purchased_at,
            item=item,
            unit_price=float(unit_price),
            quantity=float(quantity),
            total_price=float(total_price),
        )

    def _insert_purchase(
        self,
        *,
        member_id: str,
        member_code: str | None,
        product_category: str,
        internal_item_code: str,
        purchased_at: str,
        item: str,
        unit_price: float,
        quantity: float,
        total_price: float,
    ) -> None:
        with self._connect() as conn:
            conn.execute(
                """
                INSERT INTO purchases (
                    member_id,
                    member_code,
                    product_category,
                    internal_item_code,
                    purchased_at,
                    item,
                    unit_price,
                    quantity,
                    total_price
                )
                VALUES (?, ?, ?, ?, ?, ?, ?, ?, ?)
                """,
                (
                    member_id,
                    member_code,
                    product_category,
                    internal_item_code,
                    purchased_at,
                    item,
                    unit_price,
                    quantity,
                    total_price,
                ),
            )
            conn.commit()

    def get_purchase_history(self, member_id: str) -> list[Purchase]:
        with self._connect() as conn:
            rows = conn.execute(
                "SELECT member_id, member_code, product_category, internal_item_code, purchased_at, item, unit_price, quantity, total_price"
                " FROM purchases WHERE member_id = ? ORDER BY purchased_at DESC, id DESC",
                (member_id,),
            ).fetchall()
        return self._rows_to_purchases(rows)

    def get_purchase_history_page(
        self, member_id: str, limit: int, offset: int
    ) -> list[Purchase]:
        limit = max(0, int(limit))
        offset = max(0, int(offset))
        if limit == 0:
            return []

        with self._connect() as conn:
            rows = conn.execute(
                "SELECT member_id, member_code, product_category, internal_item_code, purchased_at, item, unit_price, quantity, total_price"
                " FROM purchases WHERE member_id = ? ORDER BY purchased_at DESC, id DESC LIMIT ? OFFSET ?",
                (member_id, limit, offset),
            ).fetchall()
        return self._rows_to_purchases(rows)

    def count_purchase_history(self, member_id: str) -> int:
        with self._connect() as conn:
            row = conn.execute(
                "SELECT COUNT(*) AS total FROM purchases WHERE member_id = ?",
                (member_id,),
            ).fetchone()
        if row is None:
            return 0
        return int(row["total"]) if "total" in row.keys() else int(row[0])

    def record_upload_event(
        self,
        *,
        member_id: str,
        image_filename: str | None,
        upload_duration: float,
        recognition_duration: float,
        ad_duration: float,
        total_duration: float,
    ) -> None:
        with self._connect() as conn:
            conn.execute(
                """
                INSERT INTO upload_events (
                    created_at,
                    member_id,
                    image_filename,
                    upload_duration,
                    recognition_duration,
                    ad_duration,
                    total_duration
                )
                VALUES (?, ?, ?, ?, ?, ?, ?)
                """,
                (
                    datetime.now(_TAIPEI_TZ).isoformat(timespec="seconds"),
                    member_id,
                    image_filename,
                    float(upload_duration),
                    float(recognition_duration),
                    float(ad_duration),
                    float(total_duration),
                ),
            )
            self._set_first_image_if_absent(conn, member_id, image_filename)
            conn.commit()

    def cleanup_upload_events(self, keep_latest: int = 1) -> list[str]:
        """Trim stored upload events and return filenames that should be deleted.

        Only the ``keep_latest`` most recent entries are retained.  Any associated
        image filenames for older events are returned so the caller can remove the
        corresponding files from disk.
        """

        keep_latest = max(0, int(keep_latest))
        with self._connect() as conn:
            ids_to_keep: list[int] = []
            if keep_latest:
                rows = conn.execute(
                    "SELECT id FROM upload_events ORDER BY id DESC LIMIT ?",
                    (keep_latest,),
                ).fetchall()
                ids_to_keep = [int(row["id"]) for row in rows]

            params: tuple[int, ...] | None
            if ids_to_keep:
                placeholders = ",".join("?" for _ in ids_to_keep)
                params = tuple(ids_to_keep)
                query = (
                    "SELECT id, image_filename FROM upload_events "
                    f"WHERE id NOT IN ({placeholders})"
                )
            else:
                query = "SELECT id, image_filename FROM upload_events"
                params = None

            if params is None:
                rows = conn.execute(query).fetchall()
            else:
                rows = conn.execute(query, params).fetchall()
            if not rows:
                return []

            ids_to_delete = [int(row["id"]) for row in rows]
            reserved_rows = conn.execute(
                """
                SELECT first_image_filename
                FROM member_profiles
                WHERE first_image_filename IS NOT NULL
                """
            ).fetchall()
            protected_filenames = {
                str(row["first_image_filename"])
                for row in reserved_rows
                if row["first_image_filename"]
            }
            filenames = [
                row["image_filename"]
                for row in rows
                if row["image_filename"] and row["image_filename"] not in protected_filenames
            ]

            delete_placeholders = ",".join("?" for _ in ids_to_delete)
            conn.execute(
                f"DELETE FROM upload_events WHERE id IN ({delete_placeholders})",
                tuple(ids_to_delete),
            )
            conn.commit()

        return filenames

    def _set_first_image_if_absent(
        self, conn: sqlite3.Connection, member_id: str, image_filename: str | None
    ) -> None:
        if not image_filename:
            return
        row = conn.execute(
            """
            SELECT first_image_filename
            FROM member_profiles
            WHERE member_id = ?
            """,
            (member_id,),
        ).fetchone()
        if row is None:
            return
        if row["first_image_filename"]:
            return
        conn.execute(
            "UPDATE member_profiles SET first_image_filename = ? WHERE member_id = ?",
            (image_filename, member_id),
        )

    def get_latest_upload_event(self) -> UploadEvent | None:
        with self._connect() as conn:
            row = conn.execute(
                """
                SELECT id,
                       created_at,
                       member_id,
                       image_filename,
                       upload_duration,
                       recognition_duration,
                       ad_duration,
                       total_duration
                FROM upload_events
                ORDER BY id DESC
                LIMIT 1
                """
            ).fetchone()

        if row is None:
            return None

        created_at = str(row["created_at"])
        try:
            created_dt = datetime.fromisoformat(created_at)
        except ValueError:
            created_dt = datetime.strptime(created_at, "%Y-%m-%d %H:%M:%S")
        if created_dt.tzinfo is None:
            created_dt = created_dt.replace(tzinfo=_TAIPEI_TZ)

        return UploadEvent(
            id=int(row["id"]),
            created_at=created_dt.astimezone(_TAIPEI_TZ).strftime("%Y-%m-%d %H:%M:%S"),
            member_id=str(row["member_id"]),
            member_code=self.get_member_code(str(row["member_id"])),
            image_filename=row["image_filename"],
            upload_duration=float(row["upload_duration"]),
            recognition_duration=float(row["recognition_duration"]),
            ad_duration=float(row["ad_duration"]),
            total_duration=float(row["total_duration"]),
        )

    # ------------------------------------------------------------------
    def ensure_demo_data(self) -> None:
        """Load deterministic demo data from ``data/mvp.sql`` when empty."""

        self._normalize_placeholder_profiles(ensure_placeholders=False)
        self._profile_purchase_templates = {}
        self._profile_history_seeded.clear()

        with self._connect() as conn:
            try:
                (count,) = conn.execute("SELECT COUNT(*) FROM member_profiles").fetchone()
            except sqlite3.OperationalError:
                count = 0

        if count == 0:
            sql_path = Path(__file__).resolve().parent / "data" / "mvp.sql"
            if not sql_path.exists():  # pragma: no cover - defensive guard
                _LOGGER.warning("Seed file %s not found; skipping demo data load", sql_path)
                return

            self._profile_purchase_templates = {
                "dessert-lover": dessert_history,
                "family-groceries": kids_history,
                "fitness-enthusiast": fitness_history,
                "home-manager": homemaker_history,
                "wellness-gourmet": health_history,
            }

            self._reset_seed_profiles()

            self._seed_member_profile(
                profile_label="dessert-lover",
                name="李函霏",
                member_id=None,
                mall_member_id="ME0001",
                member_status="有效",
                joined_at="2021-06-12",
                points_balance=1520,
                gender="女",
                birth_date="1988-07-12",
                phone="0912-345-678",
                email="dessertlover@example.com",
                address="台北市信義區松壽路10號",
                occupation="甜點教室講師",
            )
            self._seed_member_profile(
                profile_label="family-groceries",
                name="林位青",
                member_id=None,
                mall_member_id="ME0002",
                member_status="有效",
                joined_at="2020-09-01",
                points_balance=980,
                gender="男",
                birth_date="1990-02-08",
                phone="0923-556-789",
                email="familybuyer@example.com",
                address="新北市板橋區文化路100號",
                occupation="幼兒園老師",
            )
            self._seed_member_profile(
                profile_label="fitness-enthusiast",
                name="范文華",
                member_id=None,
                mall_member_id="ME0003",
                member_status="有效",
                joined_at="2019-11-20",
                points_balance=2040,
                gender="女",
                birth_date="1985-04-19",
                phone="0955-112-233",
                email="fitgoer@example.com",
                address="台中市西屯區市政北二路88號",
                occupation="企業健身顧問",
            )
            self._seed_member_profile(
                profile_label="home-manager",
                name="未註冊客戶",
                member_id=None,
                mall_member_id="",
                member_status=None,
                joined_at=None,
                points_balance=None,
                gender=None,
                birth_date=None,
                phone=None,
                email=None,
                address=None,
                occupation=None,
            )
            self._seed_member_profile(
                profile_label="wellness-gourmet",
                name="未註冊客戶",
                member_id=None,
                mall_member_id="",
                member_status=None,
                joined_at=None,
                points_balance=None,
                gender=None,
                birth_date=None,
                phone=None,
                email=None,
                address=None,
                occupation=None,
            )


            with self._connect() as conn:
                conn.executescript("\n".join(insert_statements))
                face_map = {
                    "MEME0383FE3AA": "faces/dessert_lover.jpg",
                    "MEM692FFD0824": "faces/family_groceries.jpg",
                    "MEMFITNESS2025": "faces/fitness_enthusiast.jpg",
                    "MEMHOMECARE2025": "faces/home_manager.jpg",
                    "MEMHEALTH2025": "faces/wellness_gourmet.jpg",
                }
                for member_id, filename in face_map.items():
                    conn.execute(
                        "UPDATE member_profiles SET first_image_filename = ? WHERE member_id = ?",
                        (filename, member_id),
                    )
                conn.commit()

            for profile_label, member_id in PROFILE_LABEL_TO_SEED_MEMBER.items():
                template = self._profile_purchase_templates.get(profile_label)
                if not template:
                    continue
                self._seed_member_history(member_id, template)

        self._ingest_september_purchase_script()
        self._seed_october_preview_records(count=10)
        self._normalize_placeholder_profiles()

    def _seed_member_history(
        self, member_id: str, purchases: list[dict[str, float | str]]
    ) -> None:
        with self._connect() as conn:
            exists = (
                conn.execute("SELECT 1 FROM members WHERE member_id = ?", (member_id,)).fetchone()
                is not None
            )

        if not exists:
            import numpy as np

            encoding = FaceEncoding(
                np.zeros(128, dtype=np.float32),
                signature=member_id,
                source="seed",
            )
            self.create_member(encoding, member_id=member_id)

        with self._connect() as conn:
            conn.execute(
                "DELETE FROM purchases WHERE member_id = ? AND purchased_at LIKE '2025-%'",
                (member_id,),
            )
            conn.commit()

        for purchase in purchases:
            purchase_params = dict(purchase)
            purchase_params.pop("member_id", None)
<<<<<<< HEAD
            if "product_category" not in purchase_params and "category" in purchase_params:
                purchase_params["product_category"] = purchase_params.pop("category")

            if "unit_price" not in purchase_params:
                price_value = purchase_params.pop("price", None)
                if price_value is not None:
                    purchase_params["unit_price"] = float(price_value)
                else:
                    purchase_params["unit_price"] = 0.0

            if "quantity" not in purchase_params:
                purchase_params["quantity"] = float(purchase_params.pop("qty", 1.0))

            if "total_price" not in purchase_params:
                unit_price_val = float(purchase_params.get("unit_price", 0.0))
                quantity_val = float(purchase_params.get("quantity", 1.0))
                purchase_params["total_price"] = unit_price_val * quantity_val

=======
>>>>>>> a6eca7dd
            self.add_purchase(member_id, **purchase_params)

        config = _SEPTEMBER_2025_PURCHASE_CONFIG.get(member_id)
        if not config:
            return

        rng = random.Random(f"{member_id}-2025-09")
        member_code = self.get_member_code(member_id)
        minute_choices = (0, 5, 10, 15, 20, 25, 30, 35, 40, 45, 50, 55)
        september_records: list[dict[str, float | str]] = []

        for index in range(50):
            choice = rng.choice(config["items"])
            price_range = choice["price"]
            low, high = int(price_range[0]), int(price_range[1])
            if high <= low:
                unit_price = float(low)
            else:
                step = 5 if high - low >= 5 else 1
                unit_price = float(rng.randrange(low, high + 1, step))

            purchase_time = datetime(2025, 9, 1) + timedelta(
                days=rng.randint(0, 29),
                hours=rng.randint(8, 21),
                minutes=rng.choice(minute_choices),
            )

            september_records.append(
                {
                    "member_code": member_code,
                    "product_category": choice["category"],
                    "internal_item_code": f"{config['prefix']}-S25{index + 1:03d}",
                    "item": choice["item"],
                    "purchased_at": purchase_time.strftime("%Y-%m-%d %H:%M"),
                    "unit_price": unit_price,
                    "quantity": 1.0,
                    "total_price": float(round(unit_price, 2)),
                }
            )

        september_records.sort(key=lambda entry: entry["purchased_at"])
        for record in september_records:
            record_params = dict(record)
            record_params.pop("member_id", None)
            self.add_purchase(member_id, **record_params)

    def _ingest_september_purchase_script(self) -> None:
        script_path = Path(__file__).resolve().parent / "data" / "sept_purchases.sql"
        if not script_path.exists():
            return

        try:
            script_text = script_path.read_text(encoding="utf-8")
        except OSError as exc:  # pragma: no cover - defensive guard
            _LOGGER.warning("Failed reading %s: %s", script_path, exc)
            return

        temp_conn: sqlite3.Connection | None = None
        try:
            temp_conn = sqlite3.connect(":memory:")
            with temp_conn:
                temp_conn.executescript(script_text)
            rows = temp_conn.execute(
                """
                SELECT member_label,
                       mall_member_id,
                       purchased_at,
                       product_id,
                       product_name,
                       category,
                       price
                FROM purchases
                ORDER BY purchased_at
                """
            ).fetchall()
        except sqlite3.Error as exc:  # pragma: no cover - defensive guard
            _LOGGER.warning("Failed parsing %s: %s", script_path, exc)
            return
        finally:
            if temp_conn is not None:
                try:
                    temp_conn.close()
                except Exception:  # pragma: no cover - defensive guard
                    pass

        label_to_member: dict[str, str] = {}
        for label, profile in _SCRIPT_LABEL_TO_PROFILE.items():
            member_id = PROFILE_LABEL_TO_SEED_MEMBER.get(profile)
            if member_id:
                label_to_member[label] = member_id

<<<<<<< HEAD
        member_ids = tuple({mid for mid in label_to_member.values()})
        existing_keys: set[tuple[str, str, str]] = set()
        if member_ids:
            placeholders = ",".join("?" for _ in member_ids)
            query = (
                """
                SELECT member_id, internal_item_code, purchased_at
                FROM purchases
                WHERE member_id IN ({placeholders})
                  AND purchased_at BETWEEN '2025-09-01' AND '2025-09-30 23:59:59'
                """
            ).format(placeholders=placeholders)
            with self._connect() as conn:
                rows_existing = conn.execute(query, member_ids).fetchall()
                existing_keys = {
                    (str(row["member_id"]), str(row["internal_item_code"]), str(row["purchased_at"]))
                    for row in rows_existing
                }

=======
>>>>>>> a6eca7dd
        for row in rows:
            label = str(row[0] or "").strip()
            member_id = label_to_member.get(label)
            if not member_id:
                continue

            purchased_at = str(row[2] or "").strip()
            if not purchased_at:
                continue
            try:
                parsed_at = datetime.fromisoformat(purchased_at)
            except ValueError:
                try:
                    parsed_at = datetime.strptime(purchased_at, "%Y-%m-%d %H:%M:%S")
                except ValueError:
                    _LOGGER.debug("Skipping malformed timestamp %s in %s", purchased_at, script_path)
                    continue
            purchased_at_str = parsed_at.strftime("%Y-%m-%d %H:%M:%S")

            product_id = str(row[3] or "").strip()
            product_name = str(row[4] or "").strip()
            category = str(row[5] or "").strip()
            try:
                price = float(row[6])
            except (TypeError, ValueError):
                continue

<<<<<<< HEAD
            key = (member_id, product_id, purchased_at_str)
            if key in existing_keys:
                continue

=======
>>>>>>> a6eca7dd
            self.add_purchase(
                member_id,
                product_category=category,
                internal_item_code=product_id,
                item=product_name,
                purchased_at=purchased_at_str,
                unit_price=price,
                quantity=1.0,
                total_price=price,
            )
<<<<<<< HEAD
            existing_keys.add(key)
=======
>>>>>>> a6eca7dd

    def _seed_october_preview_records(self, *, count: int = 10) -> None:
        member_id = PROFILE_LABEL_TO_SEED_MEMBER.get("dessert-lover")
        if not member_id:
            return

        config = _SEPTEMBER_2025_PURCHASE_CONFIG.get(member_id)
        if not config:
            return

        rng = random.Random(f"{member_id}-2025-10-preview")
        member_code = self.get_member_code(member_id)
        minute_choices = (0, 5, 10, 15, 20, 25, 30, 35, 40, 45, 50, 55)

<<<<<<< HEAD
        prefix = config["prefix"]
        cleanup_pattern = f"{prefix}-O25%"
        with self._connect() as conn:
            conn.execute(
                """
                DELETE FROM purchases
                WHERE member_id = ?
                  AND internal_item_code LIKE ?
                  AND purchased_at BETWEEN '2025-10-01' AND '2025-10-31 23:59:59'
                """,
                (member_id, cleanup_pattern),
            )
            conn.commit()

=======
>>>>>>> a6eca7dd
        for index in range(max(0, int(count))):
            choice = rng.choice(config["items"])
            price_range = choice["price"]
            low, high = int(price_range[0]), int(price_range[1])
            if high <= low:
                unit_price = float(low)
            else:
                step = 5 if high - low >= 5 else 1
                unit_price = float(rng.randrange(low, high + 1, step))

            purchase_time = datetime(2025, 10, 1) + timedelta(
                days=rng.randint(0, 9),
                hours=rng.randint(8, 21),
                minutes=rng.choice(minute_choices),
            )

            internal_code = f"{config['prefix']}-O25{index + 1:03d}"

            self.add_purchase(
                member_id,
                member_code=member_code,
                product_category=choice["category"],
                internal_item_code=internal_code,
                item=choice["item"],
                purchased_at=purchase_time.strftime("%Y-%m-%d %H:%M"),
                unit_price=unit_price,
                quantity=1.0,
                total_price=float(round(unit_price, 2)),
            )
<<<<<<< HEAD
=======

>>>>>>> a6eca7dd

    def _seed_member_profile(
        self,
        *,
        profile_label: str,
        name: str | None,
        member_id: str | None,
        mall_member_id: str | None,
        member_status: str | None,
        joined_at: str | None,
        points_balance: float | None,
        gender: str | None,
        birth_date: str | None,
        phone: str | None,
        email: str | None,

        address: str | None,
        occupation: str | None,
    ) -> None:
        with self._connect() as conn:
            row = conn.execute(
                "SELECT profile_id FROM member_profiles WHERE profile_label = ?",
                (profile_label,),
            ).fetchone()

            params = (
                name,
                member_id,
                mall_member_id,
                member_status,
                joined_at,
                float(points_balance) if points_balance is not None else None,
                gender,
                birth_date,
                phone,
                email,
                address,
                occupation,
            )

            if row is None:
                conn.execute(
                    """
                    INSERT INTO member_profiles (
                        profile_label,
                        name,
                        member_id,
                        mall_member_id,
                        member_status,
                        joined_at,
                        points_balance,
                        gender,
                        birth_date,
                        phone,
                        email,
                        address,
                        occupation
                    )
                    VALUES (?, ?, ?, ?, ?, ?, ?, ?, ?, ?, ?, ?, ?)
                    """,
                    (profile_label, *params),
                )
            else:
                conn.execute(
                    """
                    UPDATE member_profiles
                    SET name = ?,
                        member_id = ?,
                        mall_member_id = ?,
                        member_status = ?,
                        joined_at = ?,
                        points_balance = ?,
                        gender = ?,
                        birth_date = ?,
                        phone = ?,
                        email = ?,
                        address = ?,
                        occupation = ?
                    WHERE profile_id = ?
                    """,
                    (*params, row["profile_id"]),
                )
            conn.commit()

    @staticmethod
    def _rows_to_purchases(rows: Iterable[sqlite3.Row]) -> list[Purchase]:
        return [
            Purchase(
                member_id=row["member_id"],
                member_code=row["member_code"],
                product_category=str(row["product_category"] or ""),
                internal_item_code=str(row["internal_item_code"] or ""),
                item=row["item"],
                purchased_at=row["purchased_at"],
                unit_price=float(row["unit_price"]),
                quantity=float(row["quantity"]),
                total_price=float(row["total_price"]),
            )
            for row in rows
        ]

<|MERGE_RESOLUTION|>--- conflicted
+++ resolved
@@ -902,10 +902,7 @@
         for purchase in template:
             purchase_params = dict(purchase)
             purchase_params.pop("member_id", None)
-<<<<<<< HEAD
-=======
-
->>>>>>> a6eca7dd
+
             if "product_category" not in purchase_params and "category" in purchase_params:
                 purchase_params["product_category"] = purchase_params.pop("category")
 
@@ -1546,7 +1543,7 @@
         for purchase in purchases:
             purchase_params = dict(purchase)
             purchase_params.pop("member_id", None)
-<<<<<<< HEAD
+
             if "product_category" not in purchase_params and "category" in purchase_params:
                 purchase_params["product_category"] = purchase_params.pop("category")
 
@@ -1565,8 +1562,6 @@
                 quantity_val = float(purchase_params.get("quantity", 1.0))
                 purchase_params["total_price"] = unit_price_val * quantity_val
 
-=======
->>>>>>> a6eca7dd
             self.add_purchase(member_id, **purchase_params)
 
         config = _SEPTEMBER_2025_PURCHASE_CONFIG.get(member_id)
@@ -1658,7 +1653,6 @@
             if member_id:
                 label_to_member[label] = member_id
 
-<<<<<<< HEAD
         member_ids = tuple({mid for mid in label_to_member.values()})
         existing_keys: set[tuple[str, str, str]] = set()
         if member_ids:
@@ -1678,8 +1672,6 @@
                     for row in rows_existing
                 }
 
-=======
->>>>>>> a6eca7dd
         for row in rows:
             label = str(row[0] or "").strip()
             member_id = label_to_member.get(label)
@@ -1707,13 +1699,10 @@
             except (TypeError, ValueError):
                 continue
 
-<<<<<<< HEAD
             key = (member_id, product_id, purchased_at_str)
             if key in existing_keys:
                 continue
 
-=======
->>>>>>> a6eca7dd
             self.add_purchase(
                 member_id,
                 product_category=category,
@@ -1724,10 +1713,8 @@
                 quantity=1.0,
                 total_price=price,
             )
-<<<<<<< HEAD
+
             existing_keys.add(key)
-=======
->>>>>>> a6eca7dd
 
     def _seed_october_preview_records(self, *, count: int = 10) -> None:
         member_id = PROFILE_LABEL_TO_SEED_MEMBER.get("dessert-lover")
@@ -1742,7 +1729,6 @@
         member_code = self.get_member_code(member_id)
         minute_choices = (0, 5, 10, 15, 20, 25, 30, 35, 40, 45, 50, 55)
 
-<<<<<<< HEAD
         prefix = config["prefix"]
         cleanup_pattern = f"{prefix}-O25%"
         with self._connect() as conn:
@@ -1757,8 +1743,6 @@
             )
             conn.commit()
 
-=======
->>>>>>> a6eca7dd
         for index in range(max(0, int(count))):
             choice = rng.choice(config["items"])
             price_range = choice["price"]
@@ -1788,10 +1772,6 @@
                 quantity=1.0,
                 total_price=float(round(unit_price, 2)),
             )
-<<<<<<< HEAD
-=======
-
->>>>>>> a6eca7dd
 
     def _seed_member_profile(
         self,
@@ -1891,5 +1871,4 @@
                 total_price=float(row["total_price"]),
             )
             for row in rows
-        ]
-
+        ]