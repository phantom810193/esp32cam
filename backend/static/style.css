body {
    font-family: Arial, sans-serif;
    margin: 0;
    padding: 16px;
    box-sizing: border-box;
    background-color: #D8D8D8;
}

.hide {
    position: absolute;
    width: 1px;
    height: 1px;
    margin: -1px;
    padding: 0;
    overflow: hidden;
    clip: rect(0, 0, 0, 0);
    border: 0;
    opacity: 0;
}

header {
    display: flex;
    justify-content: space-between;
    align-items: center;
    height: 56px;
    margin-bottom: 12px;
}
header h1{
    padding: 0;
    margin: 0;
    font-size: 1.6em;
}
#nav-links{
    display: flex;
    justify-content: flex-end;
    padding: 0;
    margin: 0;
}
#nav-links li {
    list-style: none;
}
#nav-links li a{
    opacity: 0.8;
    text-decoration: none;
    color: #3d3d3d;
    font-size: 1em;
    line-height: 1.6em;
    height: 48px;
    position: relative;
    padding: 0 16px 0 8px;
    margin: 0 8px;
    display: flex;
    background-color: #F3F3F3;
    align-items: center;
    justify-content: center;
    border-radius: 16px;
    box-shadow: rgba(0, 0, 0, 0.14) 0 2px 2px 0, rgba(0, 0, 0, 0.12) 0 3px 1px -2px, rgba(0, 0, 0, 0.2) 0 1px 5px 0px;
}
#nav-links li a::before{
    content: "";
    display: block;
    width: 40px;
    height: 40px;
    background-size: cover;
}
#nav-links li.event a::before{
    background-image: url('images/icon-calendar.svg');
}
#nav-links li.shop a::before{
    background-image: url('images/icon-shop.svg');
}
#nav-links li.product a::before{
    background-image: url('images/icon-pickup.svg');
}
#nav-links li.payment a::before{
    background-image: url('images/icon-money.svg');
}
#nav-links li.customer a::before{
    background-image: url('images/icon-account.svg');
}
#nav-links li.active a{
    opacity: 1;
    background-color: white;
    color: black;
}
#nav-links li a:hover,
#nav-links li a:focus{
    background-color: #1B6F15;
    color: white;
}
#nav-links li a:hover::before,
#nav-links li a:focus::before{
    filter: brightness(0) invert(1);
}

#customer-profile {
    display: block;
}

<<<<<<< HEAD

.customer-layout {
    display: flex;
    align-items: stretch;
=======
.customer-layout {
    display: flex;
    align-items: flex-start;
>>>>>>> 6fd27790
    gap: 24px;
}

#customer-information {
<<<<<<< HEAD
    flex: 0 0 30%;
    max-width: 30%;
=======
    flex: 0 0 28%;
    max-width: 30%;
    padding-right: 16px;
>>>>>>> 6fd27790
    box-sizing: border-box;
    overflow: hidden;
    position: relative;
    display: flex;
}

#customer-information .customer-panel {
    display: flex;
    flex-direction: column;
    width: 100%;
    background: white;
    border-radius: 32px;
    overflow: hidden;
    position: relative;
    flex: 1 1 auto;
    height: 100%;
}


#customer-information .customer-panel::after {
    position: absolute;
    right: 16px;
    bottom: 0;
    content: "";
    display: block;
    margin: 0;
    padding: 0;
    width: 78px;
    height: 78px;
    background-image: url('images/botton-links.svg');
}

.customer-infolist{
    width: 100%;
<<<<<<< HEAD
    flex: 1 1 70%;
    display: flex;
    flex-direction: column;
=======
>>>>>>> 6fd27790
    background: white;
    height: 70%;
    overflow-y: auto;
}

/* 右欄位列表 */
#customer-details{
<<<<<<< HEAD
    flex: 1 1 70%;
=======
    flex: 1 1 0;
>>>>>>> 6fd27790
    min-width: 0;
    box-sizing: border-box;
}

/* 右欄位列表 顧客照片 */
.customer-photo{
    position: relative;
    padding: 0;
    margin: 0;
    border-radius: 32px 32px 0 0;
    overflow: hidden;
    width: 100%;
<<<<<<< HEAD
    flex: 0 0 30%;
    min-height: 30%;
    height: 30%;
=======
    aspect-ratio: 1 / 1;
>>>>>>> 6fd27790
}

.customer-photo img{
    width: 100%;
    height: 100%;
    object-fit: cover;
    display: block;
}
.customer-photo figcaption {
    position: absolute;
    display: inline-block;
    bottom: 8px;
    left: 8px;
    background: rgba(0, 0, 0, 0.6);
    color: white;
    padding: 4px 16px;
    border-radius: 50px;
    line-height: 1.6em;
    box-sizing: border-box;
}

/* 右欄位列表 顧客資料 */
.customer-basic-info{
    padding: 18px 24px 22px 24px;
    margin: 0;
    position: relative;
}
.customer-basic-info li{
    padding: 2px 0;
    margin: 0;
    list-style: none;
    font-size: 1.1em;
    line-height: 1.8em;
}
.customer-basic-info li.customer-name{
    font-size: 2em;
    font-weight: bold;
    list-style-type: none;
}

.customer-basic-info li.customer-level{
    position: absolute;
    right: 24px;
    top: 24px;
    display: inline-block;
    padding: 4px 16px;
    margin-top: 8px;
    border-radius: 8px;
    font-size: 0.9em;
    font-weight: bold;
    background: #F1D800;
}
.customer-contact-info{
    padding: 22px 24px;
    margin: 0;
    border-top: solid 1px #E2E2E2;
}
.customer-contact-info li{
    padding: 2px 0;
    margin: 0;
    list-style: none;
    font-size: 1.1em;
    line-height: 1.8em;
}
#customer-tags{
    float: left;
    width: 360px;
    background-color: white;
    height: 148px;
    border-radius: 32px 0 0 32px;
    padding: 16px;
    box-sizing: border-box;
}
#customer-tags h2{
    padding: 0;
    margin: 0 0 4px 8px;
    font-size: 1em;
}
.customer-taglist{
    padding: 0;
    margin: 0;
    display: -webkit-box;
    -webkit-box-orient: vertical;
    -webkit-line-clamp: 3;
    max-height: 96px;
    overflow: hidden;
}
.customer-taglist li{
    display: inline-block;
    list-style: none;
    margin: 8px 4px;
    padding: 4px 16px;
    background-color: #EEEAE9;
    border-radius: 8px;
    font-size: 0.9em;
}


#customer-preferences{
    float: left;
    width: calc(100% - 360px);
    background-color: white;
    height: 148px;
    border-radius: 0 32px 32px 0;
    padding: 16px;
    box-sizing: border-box;
}
.customer-preferencelist{
    padding: 0;
    margin: 0;
    display: flex;
    height: 100%;
    justify-content: space-evenly;
}
.customer-preferencelist li{
    display: block;
    list-style: none;
    float: left;
    width: 20%;
    background-color: #F3F3F3;
    border-radius: 8px;
    padding: 16px 8px;
    font-size: 1.1em;
    /* font-weight: lighter; */
    font-family: sans-serif;
    word-break: keep-all;
    text-align: center;
}
.customer-preferencelist li i{
    font-size: 1.3em;
    font-style: normal;
    font-weight: normal;
    padding: 0 4px 0 0px;
}
.customer-preferencelist li span{
    display: block;
    font-weight: bold;
    width: 100%;
    text-align: center;
    font-size: 0.9em;
    margin: 0 0 4px 0;
}
#customer-purchase-history{
    clear: both;
    padding-top: 16px;
}

/* span:target */
#tab-1:target,
#tab-2:target,
#tab-3:target,
#tab-4:target {
    
}

/*頁籤變換*/
#tab-1:target~#tab>ul li a[href$="#tab-1"],
#tab-2:target~#tab>ul li a[href$="#tab-2"],
#tab-3:target~#tab>ul li a[href$="#tab-3"],
#tab-4:target~#tab>ul li a[href$="#tab-4"] {
    
}

/*頁籤內容顯示*/
#tab-1:target~#tab>div.tab-content-1,
#tab-2:target~#tab>div.tab-content-2,
#tab-3:target~#tab>div.tab-content-3,
#tab-4:target~#tab>div.tab-content-4 {
    
}

#tab {
    width: 100%;
    position: relative;
    border-radius: 32px;
    overflow: hidden;
    min-height: 573px;
    /* background-color: white; */
    /* box-shadow: rgba(0, 0, 0, 0.14) 0 2px 2px 0, rgba(0, 0, 0, 0.12) 0 3px 1px -2px, rgba(0, 0, 0, 0.2) 0 1px 5px 0px; */
}
#tab::before {
    content: "";
    display: block;
    clear: both;
    position: absolute;
    right: 200px;
    top: 0;
    width: 120px;
    height: 72px;
    background-position: bottom right;
    background-repeat: no-repeat;
    background-size: cover;
    background-image: url('images/tab-bg.svg');
    z-index: 2;
}
#tab::after {
    content: "";
    display: block;
    clear: both;
    position: absolute;
    right: 0px;
    top: 0;
    width: 320px;
    height: 72px;
    border-radius: 0 32px 0 0 ;
    background-color: white;
    z-index: 1;
}
/* 頁籤ul */
#tab>ul {
    overflow: hidden;
    margin: 0;
    padding: 0;
    background-color: #D8D8D8;
}

#tab>ul>li {
    list-style-type: none;
    position: relative;
    display: inline-block;
    float: left;
}


#tab>ul>li>a {
text-decoration: none;
    font-size: 1em;
    line-height: 1.6em;
    color: #333;
    float: left;
    padding: 16px 24px 8px 24px;
    font-weight: bold;
    height: 48px;
    display: flex;
    align-items: center;
    justify-content: center;
    border-radius: 24px 24px 0 0;
}

#tab>ul>li>a:hover,
#tab>ul>li>a:focus {
    background-color: #e6e6e6;
}

@media (max-width: 960px) {
    .customer-layout {
        flex-direction: column;
        gap: 16px;
    }

    #customer-information {
        flex: 1 1 auto;
        max-width: 100%;
        padding-right: 0;
    }

<<<<<<< HEAD
    #customer-information .customer-panel {
        height: auto;
    }

    .customer-photo {
        flex: 0 0 auto;
        min-height: 240px;
        height: auto;
    }

    .customer-infolist {
        height: auto;
    }

=======
>>>>>>> 6fd27790
    #customer-details {
        flex: 1 1 auto;
        min-width: 100%;
        width: 100%;
    }
}

/*頁籤div內容*/
#tab>div {
    clear: both;
    padding: 0 15px;
    height: 0;
    overflow: hidden;
    visibility: hidden;
    -webkit-transition: all .4s ease-in-out;
    -moz-transition: all .4s ease-in-out;
    -ms-transition: all .4s ease-in-out;
    -o-transition: all .4s ease-in-out;
    transition: all .4s ease-in-out;
}
#tab-1,
#tab-2,
#tab-3,
#tab-4 {
    opacity: 0;
    position: absolute;
}
/* span:target */
#tab-1:target,
#tab-2:target,
#tab-3:target,
#tab-4:target {
    opacity: 0;
    position: absolute;
}

/*第一筆的底色*/
span:target~#tab>ul li:first-child a {
    background: #D8D8D8;
}

span:target~#tab>ul li:first-child a:hover,
span:target~#tab>ul li:first-child a:focus {
    background-color: #e6e6e6;
}

span:target~#tab>div:first-of-type {
    visibility: hidden;
    height: 0;
    padding: 0 15px;
}

/*頁籤變換&第一筆*/
span~#tab>ul li:first-child a,
#tab-1:target~#tab>ul li a[href$="#tab-1"],
#tab-2:target~#tab>ul li a[href$="#tab-2"],
#tab-3:target~#tab>ul li a[href$="#tab-3"],
#tab-4:target~#tab>ul li a[href$="#tab-4"] {
    background: #fff;
}


#tab-1:target~#tab>ul li a[href$="#tab-1"]::after,
#tab-2:target~#tab>ul li a[href$="#tab-2"]::after,
#tab-3:target~#tab>ul li a[href$="#tab-3"]::after,
#tab-4:target~#tab>ul li a[href$="#tab-4"]::after{
    position: absolute;
    z-index: 2;
    content: "";
    display: block;
    clear: both;
    width: 24px;
    height: 24px;
    right: -24px;
    bottom: 0;
    background-image: url('images/tab-li-bg.svg');
}

#tab-2:target~#tab>ul li a[href$="#tab-2"]::before,
#tab-3:target~#tab>ul li a[href$="#tab-3"]::before,
#tab-4:target~#tab>ul li a[href$="#tab-4"]::before{
    position: absolute;
    content: "";
    display: block;
    clear: both;
    width: 24px;
    height: 24px;
    left: -24px;
    bottom: 0;
    background-image: url('images/tab-li-bg.svg');
    transform: rotateY(180deg);
}


/*頁籤內容顯示&第一筆*/
span~#tab>div:first-of-type,
#tab-1:target~#tab>div.tab-content-1,
#tab-2:target~#tab>div.tab-content-2,
#tab-3:target~#tab>div.tab-content-3,
#tab-4:target~#tab>div.tab-content-4 {
    visibility: visible;
    height: calc(100vh - 360px);
    background: #fff;
    padding: 8px 20px;
    border-radius: 0 0 32px 32px;
    /* min-height: 462px; */
}
#tab-2:target~#tab>div.tab-content-2,
#tab-3:target~#tab>div.tab-content-3,
#tab-4:target~#tab>div.tab-content-4 {
    border-radius: 32px 0 32px 32px;
}
.tab-content-1 table,
.purchase-history {
    width: 100%;
    border-collapse: collapse;
}
.tab-content-1 table th,
.purchase-history th {
    font-weight: bold;
    border-bottom: #7C7C7C 1px solid;
}
.tab-content-1 table tr:nth-child(even),
.purchase-history tbody tr:nth-child(even) {
    background-color: #f2f2f2;
}
.tab-content-1 table th,
.tab-content-1 table td,
.purchase-history th,
.purchase-history td {
    padding: 12px 8px;
    text-align: center;
}
.tab-content-1 table td:nth-child(2) {
    text-align: left
}
.purchase-history th.datetime,
.purchase-history th.item,
.purchase-history th.category,
.purchase-history td.datetime,
.purchase-history td.item,
.purchase-history td.category {
    text-align: left;
}
.purchase-history td.numeric,
.purchase-history th.numeric {
    text-align: right;
    font-variant-numeric: tabular-nums;
}
.purchase-history .empty-message {
    text-align: center;
}
.history-pagination {
    display: flex;
    justify-content: space-between;
    align-items: center;
    margin-top: 16px;
    gap: 12px;
}
.history-pagination .page-status {
    font-size: 0.95em;
    color: #555;
}
.history-pagination .pagination-links {
    display: flex;
    gap: 12px;
}
.history-pagination .pagination-links a {
    display: inline-flex;
    align-items: center;
    justify-content: center;
    padding: 6px 14px;
    border-radius: 20px;
    background-color: #1B6F15;
    color: white;
    text-decoration: none;
    transition: background-color 0.2s ease-in-out;
}
.history-pagination .pagination-links a:hover,
.history-pagination .pagination-links a:focus {
    background-color: #14500f;
}
.history-pagination .pagination-links a.disabled {
    background-color: #a4a4a4;
    cursor: default;
    pointer-events: none;
}
.history-pagination .pagination-links a.disabled[tabindex="-1"] {
    outline: none;
}
.hight{
    padding: 4px 16px;
    border-radius: 8px;
    color: white;
    background-color: #54B37F;
}
.medium{
        padding: 4px 16px;
    border-radius: 8px;
    color: white;
    background-color: #EC9E5E;
}
.advertising{
    position: absolute;
    bottom: 16px;
    display: flex;
    height: 52px;
    padding-right: 148px;
}
.advertising_info{
    list-style: none;
    padding: 0;
    /* margin: 16px 0 0 0; */
    display: flex;
    justify-content: space-between;
}
.advertising_info li{
    font-size: 0.9em;
    line-height: 1.6em;
    color: #6d6d6d;
    margin-right: 16px;
    border-right: #333 solid 1px;
    padding-right: 16px;
}

.advertising_info li span{
    padding-right: 8px;
}

.btn a{
    position: absolute;
    z-index: 2;
    opacity: 1;
    text-decoration: none;
    font-size: 1.1em;
    line-height: 1.6em;
    height: 48px;
    width: 160px;
    bottom: 0;
    right: 0;
    margin: 0 8px;
    display: flex;
    align-items: center;
    justify-content: center;
    border-radius: 16px;
    box-shadow: rgba(0, 0, 0, 0.14) 0 2px 2px 0, rgba(0, 0, 0, 0.12) 0 3px 1px -2px, rgba(0, 0, 0, 0.2) 0 1px 5px 0px;
    background-color: #1B6F15;
    color: white;
}

.page{
    margin: 0;
    padding: 0;
    width: 100%;
    text-align: center;
    margin-top: 24px;
}
.page li{
    display: inline-block;
    list-style: none;
    margin: 0;
}
.page li a{
    font-size: 1em;
    color: #333;
    padding: 8px 12px;
    border-radius: 8px;
    background-color: #ededed;
    text-decoration: none;
    display: block;
}
.page li.active a{
    background-color: #dfdfdf;
}
.tool {
    position: absolute;
    right: 16px;
    top: 16px;
    z-index: 2;
    margin: 0;
    padding: 0;
    display: flex;
    margin-right: 8px;
}
.tool li{
    list-style: none;
    display: flex;
    text-align: center;
    margin-left: 16px;
}
.tool a{
    right: 16px;
    top: 16px;
    z-index: 2;
    margin: 0;
    padding: 0;
    text-align: center;
    text-decoration: none;
    color: transparent;
    font: 0/0 a;
    border-radius: 50px;
    box-shadow: rgba(0, 0, 0, 0.14) 0 2px 2px 0, rgba(0, 0, 0, 0.12) 0 3px 1px -2px, rgba(0, 0, 0, 0.2) 0 1px 5px 0px;
}
.tool a:hover{
    background-color: #1B6F15;
    color: white;
}
.tool a:hover::before{
    filter: brightness(0) invert(1);
}


.tool a::before{
    content: "";
    display: block;
    width: 48px;
    height: 48px;
    background-size: 80%;
    background-position: center;
    background-repeat: no-repeat;
}
.tool a.search::before{
    background-image: url('images/icon-search.svg');
}
.tool a.filter::before{
    background-image: url('images/icon-filter.svg');
}<|MERGE_RESOLUTION|>--- conflicted
+++ resolved
@@ -97,28 +97,15 @@
     display: block;
 }
 
-<<<<<<< HEAD
-
 .customer-layout {
     display: flex;
     align-items: stretch;
-=======
-.customer-layout {
-    display: flex;
-    align-items: flex-start;
->>>>>>> 6fd27790
     gap: 24px;
 }
 
 #customer-information {
-<<<<<<< HEAD
     flex: 0 0 30%;
     max-width: 30%;
-=======
-    flex: 0 0 28%;
-    max-width: 30%;
-    padding-right: 16px;
->>>>>>> 6fd27790
     box-sizing: border-box;
     overflow: hidden;
     position: relative;
@@ -153,12 +140,9 @@
 
 .customer-infolist{
     width: 100%;
-<<<<<<< HEAD
     flex: 1 1 70%;
     display: flex;
     flex-direction: column;
-=======
->>>>>>> 6fd27790
     background: white;
     height: 70%;
     overflow-y: auto;
@@ -166,11 +150,7 @@
 
 /* 右欄位列表 */
 #customer-details{
-<<<<<<< HEAD
     flex: 1 1 70%;
-=======
-    flex: 1 1 0;
->>>>>>> 6fd27790
     min-width: 0;
     box-sizing: border-box;
 }
@@ -183,13 +163,9 @@
     border-radius: 32px 32px 0 0;
     overflow: hidden;
     width: 100%;
-<<<<<<< HEAD
     flex: 0 0 30%;
     min-height: 30%;
     height: 30%;
-=======
-    aspect-ratio: 1 / 1;
->>>>>>> 6fd27790
 }
 
 .customer-photo img{
@@ -446,7 +422,6 @@
         padding-right: 0;
     }
 
-<<<<<<< HEAD
     #customer-information .customer-panel {
         height: auto;
     }
@@ -461,8 +436,6 @@
         height: auto;
     }
 
-=======
->>>>>>> 6fd27790
     #customer-details {
         flex: 1 1 auto;
         min-width: 100%;
