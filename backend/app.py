"""Flask backend for the ESP32-CAM retail advertising MVP."""
from __future__ import annotations

import logging
import os
<<<<<<< HEAD
from datetime import datetime
=======
>>>>>>> 470be111
import mimetypes
from datetime import datetime
from pathlib import Path
from time import perf_counter
from typing import Iterable, Tuple
from uuid import uuid4

from flask import (
    Flask,
    abort,
    current_app,
    jsonify,
    render_template,
    request,
    send_from_directory,
    url_for,
)
from werkzeug.utils import safe_join

from .advertising import (
    AD_IMAGE_BY_SCENARIO,
    analyse_purchase_intent,
    build_ad_context,
    derive_scenario_key,
)
from .ai import GeminiService, GeminiUnavailableError
from .aws import RekognitionService
from .database import Database
from .recognizer import FaceRecognizer

logging.basicConfig(level=logging.INFO)

BASE_DIR = Path(__file__).resolve().parent
DATA_DIR = BASE_DIR / "data"
DB_PATH = DATA_DIR / "mvp.sqlite3"
UPLOAD_DIR = DATA_DIR / "uploads"
UPLOAD_DIR.mkdir(parents=True, exist_ok=True)
ADS_DIR = Path(os.environ.get("ADS_DIR", "/srv/esp32-ads"))

# === VM 外部圖庫設定（可透過環境變數覆蓋） ===
ADS_DIR = os.environ.get("ADS_DIR", "/srv/esp32-ads")
Path(ADS_DIR).mkdir(parents=True, exist_ok=True)

app = Flask(__name__, template_folder=str(BASE_DIR / "templates"))
app.config["JSON_AS_ASCII"] = False
<<<<<<< HEAD
app.config["ADS_DIR"] = ADS_DIR
=======
app.config["ADS_DIR"] = ADS_DIR  # 儲存為字串路徑
>>>>>>> 470be111

gemini = GeminiService()
rekognition = RekognitionService()
if rekognition.can_describe_faces:
    if rekognition.reset_collection():
        logging.info("Amazon Rekognition collection reset for a clean start")
    else:
        logging.warning(
            "Amazon Rekognition collection reset failed; continuing with existing entries"
        )
recognizer = FaceRecognizer(rekognition)
database = Database(DB_PATH)
database.ensure_demo_data()


@app.get("/")
def index() -> str:
    return render_template("index.html")


@app.post("/upload_face")
def upload_face():
    """Receive an image from the ESP32-CAM and return the member identifier."""
    overall_start = perf_counter()

    try:
        image_bytes, mime_type = _extract_image_payload(request)
    except ValueError as exc:
        return jsonify({"status": "error", "message": str(exc)}), 400

    upload_duration = perf_counter() - overall_start

    recognition_start = perf_counter()
    try:
        encoding = recognizer.encode(image_bytes, mime_type=mime_type)
    except ValueError as exc:
        return jsonify({"status": "error", "message": str(exc)}), 422

    member_id, distance = database.find_member_by_encoding(encoding, recognizer)
    new_member = False
    if member_id is None:
        member_id = database.create_member(encoding, recognizer.derive_member_id(encoding))
        _create_welcome_purchase(member_id)
        new_member = True

    if new_member:
        indexed_encoding = recognizer.register_face(image_bytes, member_id)
        if indexed_encoding is not None:
            database.update_member_encoding(member_id, indexed_encoding)

    recognition_duration = perf_counter() - recognition_start

    ad_generation_start = perf_counter()
    purchases = database.get_purchase_history(member_id)
    insights = analyse_purchase_intent(purchases, new_member=new_member)
    profile = database.get_member_profile(member_id)
<<<<<<< HEAD
=======

    # 只有非 brand_new 才呼叫 LLM 產生文案
>>>>>>> 470be111
    creative = None
    if gemini.can_generate_ads and insights.scenario != "brand_new":
        try:
            creative = gemini.generate_ad_copy(
                member_id,
                [
                    {
                        "member_code": purchase.member_code,
                        "item": purchase.item,
                        "purchased_at": purchase.purchased_at,
                        "unit_price": purchase.unit_price,
                        "quantity": purchase.quantity,
                        "total_price": purchase.total_price,
                    }
                    for purchase in purchases
                ],
                insights=insights,
            )
        except GeminiUnavailableError as exc:
            logging.warning("Gemini ad generation unavailable: %s", exc)
    ad_generation_duration = perf_counter() - ad_generation_start

    total_duration = perf_counter() - overall_start

    image_filename = _persist_upload_image(member_id, image_bytes, mime_type)
    database.record_upload_event(
        member_id=member_id,
        image_filename=image_filename,
        upload_duration=upload_duration,
        recognition_duration=recognition_duration,
        ad_duration=ad_generation_duration,
        total_duration=total_duration,
    )
    stale_images = database.cleanup_upload_events(keep_latest=1)
    _purge_upload_images(stale_images)

    scenario_key = derive_scenario_key(insights, profile=profile)
<<<<<<< HEAD

=======
>>>>>>> 470be111
    hero_image_url = _resolve_hero_image_url(scenario_key)

    payload = {
        "status": "ok",
        "member_id": member_id,
        "member_code": database.get_member_code(member_id),
        "new_member": new_member,
        "ad_url": url_for("render_ad", member_id=member_id, _external=True),
        "scenario_key": scenario_key,
        "hero_image_url": hero_image_url,
    }
    if distance is not None:
        payload["distance"] = distance
    return jsonify(payload), 201 if new_member else 200


@app.post("/members/merge")
def merge_members():
    """Merge two member identifiers when the same face was duplicated."""
    payload = request.get_json(silent=True) or {}
    source_id = str(payload.get("source") or "").strip()
    target_id = str(payload.get("target") or "").strip()
    prefer_source = bool(payload.get("prefer_source_encoding", False))

    if not source_id or not target_id:
        return jsonify({"status": "error", "message": "source 與 target 參數必須提供"}), 400

    try:
        source_encoding, target_encoding = database.merge_members(source_id, target_id)
    except ValueError as exc:
        message = str(exc)
        status = 400 if "不可相同" in message else 404
        return jsonify({"status": "error", "message": message}), status

    deleted_faces = recognizer.remove_member_faces(source_id)

    encoding_updated = False
    if (
        prefer_source
        or (not target_encoding.signature and source_encoding.signature)
        or (
            source_encoding.signature
            and source_encoding.source.startswith("rekognition")
            and not target_encoding.source.startswith("rekognition")
        )
    ):
        database.update_member_encoding(target_id, source_encoding)
        encoding_updated = True

    return jsonify(
        {
            "status": "ok",
            "merged_member": source_id,
            "into": target_id,
            "deleted_cloud_faces": deleted_faces,
            "encoding_updated": encoding_updated,
        }
    ), 200


@app.get("/ad/<member_id>")
def render_ad(member_id: str):
    purchases = database.get_purchase_history(member_id)
    insights = analyse_purchase_intent(purchases)
    profile = database.get_member_profile(member_id)
<<<<<<< HEAD
=======

>>>>>>> 470be111
    creative = None
    if gemini.can_generate_ads and insights.scenario != "brand_new":
        try:
            creative = gemini.generate_ad_copy(
                member_id,
                [
                    {
                        "member_code": purchase.member_code,
                        "item": purchase.item,
                        "purchased_at": purchase.purchased_at,
                        "unit_price": purchase.unit_price,
                        "quantity": purchase.quantity,
                        "total_price": purchase.total_price,
                    }
                    for purchase in purchases
                ],
                insights=insights,
            )
        except GeminiUnavailableError as exc:
            logging.warning("Gemini ad generation unavailable: %s", exc)
<<<<<<< HEAD
=======

>>>>>>> 470be111
    context = build_ad_context(
        member_id,
        purchases,
        insights=insights,
        profile=profile,
        creative=creative,
    )
    hero_image_url = _resolve_hero_image_url(context.scenario_key)
<<<<<<< HEAD
=======

>>>>>>> 470be111
    return render_template(
        "ad.html",
        context=context,
        hero_image_url=hero_image_url,
        scenario_key=context.scenario_key,
    )


@app.get("/latest_upload")
def latest_upload_dashboard():
    event = database.get_latest_upload_event()
    if event is None:
        return render_template(
            "latest_upload.html",
            event=None,
            members_url=url_for("member_directory"),
        )

    image_url = None
    if event.image_filename:
        image_url = url_for("serve_upload_image", filename=event.image_filename)

    return render_template(
        "latest_upload.html",
        event=event,
        image_url=image_url,
        ad_url=url_for("render_ad", member_id=event.member_id, _external=True),
        members_url=url_for("member_directory"),
    )


@app.get("/members")
def member_directory():
    profiles = database.list_member_profiles()
    directory: list[dict[str, object]] = []

    for profile in profiles:
        purchases = []
        if profile.member_id:
            purchases = database.get_purchase_history(profile.member_id)
        directory.append({"profile": profile, "purchases": purchases})

    return render_template("members.html", members=directory)


@app.get("/uploads/<path:filename>")
def serve_upload_image(filename: str):
    return send_from_directory(UPLOAD_DIR, filename, conditional=True)


# === VM 圖庫對外供圖（/ad-assets/<filename>） ===
@app.get("/ad-assets/<path:filename>")
def serve_ad_asset(filename: str):
    ads_dir = current_app.config.get("ADS_DIR") or ""
    if not ads_dir:
        abort(404)

    # 安全拼接與邊界檢查
    safe_path = safe_join(ads_dir, filename)
    if not safe_path:
        abort(404)

    base = os.path.realpath(ads_dir)
    full = os.path.realpath(safe_path)
    if (not full.startswith(base)) or (not os.path.isfile(full)):
        abort(404)

    return send_from_directory(ads_dir, os.path.basename(full), conditional=True)


# === 新樣式預覽（不影響 /ad/<member_id>）===
@app.get("/ad-preview/<path:filename>")
def ad_preview(filename: str):
    hero_image_url = url_for("serve_ad_asset", filename=filename)
    return render_template(
        "ad.html",
        hero_image_url=hero_image_url,
        scenario_key=request.args.get("scenario_key", "brand_new"),
    )


@app.get("/ad-assets/<path:filename>")
def serve_ad_asset(filename: str):
    ads_dir = current_app.config.get("ADS_DIR")
    if not ads_dir:
        abort(404)

    ads_path = Path(ads_dir)
    safe_path = safe_join(str(ads_path), filename)
    if not safe_path:
        abort(404)

    candidate = Path(safe_path)
    if not candidate.is_file():
        abort(404)

    try:
        relative_path = candidate.relative_to(ads_path)
    except ValueError:
        abort(404)

    return send_from_directory(str(ads_path), str(relative_path))


@app.get("/health")
def health_check():
<<<<<<< HEAD
    ads_dir = current_app.config.get("ADS_DIR")
    ads_dir_path = Path(ads_dir) if ads_dir else None
    sample: list[str] = []
    if ads_dir_path and ads_dir_path.is_dir():
        sample = sorted(
            [entry.name for entry in ads_dir_path.iterdir() if entry.is_file()]
        )[:5]

    return {
        "status": "ok",
        "ads_dir": str(ads_dir) if ads_dir else None,
        "ads_dir_sample": sample,
    }
=======
    # 強化健康檢查，方便遠端排錯
    ads_dir = current_app.config.get("ADS_DIR") or ""
    exists = os.path.isdir(ads_dir)
    sample = []
    try:
        if exists:
            sample = sorted(os.listdir(ads_dir))[:10]
    except Exception:
        sample = []
    return jsonify(
        {"status": "ok", "ads_dir": ads_dir, "ads_dir_exists": exists, "ads_dir_sample": sample}
    )
>>>>>>> 470be111


# ---------------------------------------------------------------------------
# Helpers
# ---------------------------------------------------------------------------
def _resolve_hero_image_url(scenario_key: str) -> str | None:
<<<<<<< HEAD
    preferred_filename = AD_IMAGE_BY_SCENARIO.get(scenario_key)
    default_filename = AD_IMAGE_BY_SCENARIO.get("brand_new")
    filename = preferred_filename or default_filename

    if not filename:
        return None

    ads_dir = current_app.config.get("ADS_DIR")

    if ads_dir:
        ads_path = Path(ads_dir)
        candidate = ads_path / filename
        if candidate.is_file():
            return url_for("serve_ad_asset", filename=filename)

        if default_filename and default_filename != filename:
            fallback_candidate = ads_path / default_filename
            if fallback_candidate.is_file():
                return url_for("serve_ad_asset", filename=default_filename)

    static_filename = preferred_filename or default_filename or filename
    return f"/images/ads/{static_filename}"
=======
    """優先使用 VM 圖庫（/ad-assets），缺檔時回退到 repo 內的 /static/images/ads。"""
    filename = AD_IMAGE_BY_SCENARIO.get(scenario_key) or AD_IMAGE_BY_SCENARIO.get("brand_new")
    if not filename:
        return None

    ads_dir = current_app.config.get("ADS_DIR") or ""
    candidate = os.path.join(ads_dir, filename) if ads_dir else None

    if candidate and os.path.isfile(candidate):
        return url_for("serve_ad_asset", filename=filename)

    # fallback：讓畫面至少有圖（走 Flask static）
    return url_for("static", filename=f"images/ads/{filename}")
>>>>>>> 470be111


def _extract_image_payload(req) -> Tuple[bytes, str]:
    if req.files:
        for key in ("image", "file", "photo"):
            if key in req.files:
                uploaded = req.files[key]
                data = uploaded.read()
                if data:
                    return data, uploaded.mimetype or req.mimetype or "image/jpeg"
    data = req.get_data()
    if not data:
        raise ValueError("No image data found in request")
    return data, req.mimetype or "image/jpeg"


def _create_welcome_purchase(member_id: str) -> None:
    now = datetime.now().replace(second=0, microsecond=0)
    database.add_purchase(
        member_id,
        item="歡迎禮盒",
        purchased_at=now.strftime("%Y-%m-%d %H:%M"),
        unit_price=880.0,
        quantity=1,
        total_price=880.0,
    )


def _persist_upload_image(member_id: str, image_bytes: bytes, mime_type: str) -> str | None:
    extension = mimetypes.guess_extension(mime_type or "") or ".jpg"
    if extension == ".jpe":
        extension = ".jpg"
    timestamp = datetime.now().strftime("%Y%m%d%H%M%S")
    unique_suffix = uuid4().hex
    filename = f"{timestamp}_{unique_suffix}_{member_id}{extension}"
    path = UPLOAD_DIR / filename
    try:
        path.write_bytes(image_bytes)
    except OSError as exc:
        logging.warning("Failed to persist uploaded image %s: %s", path, exc)
        return None
    return filename


def _purge_upload_images(filenames: Iterable[str]) -> None:
    for filename in set(filter(None, filenames)):
        path = UPLOAD_DIR / filename
        try:
            if path.exists():
                path.unlink()
        except OSError as exc:
            logging.warning("Failed to delete old upload image %s: %s", path, exc)


if __name__ == "__main__":
    # 開發模式直接啟動；部署請用 gunicorn / systemd 並確保帶入 ADS_DIR
    app.run(host="0.0.0.0", port=8000, debug=True)<|MERGE_RESOLUTION|>--- conflicted
+++ resolved
@@ -3,10 +3,6 @@
 
 import logging
 import os
-<<<<<<< HEAD
-from datetime import datetime
-=======
->>>>>>> 470be111
 import mimetypes
 from datetime import datetime
 from pathlib import Path
@@ -44,7 +40,6 @@
 DB_PATH = DATA_DIR / "mvp.sqlite3"
 UPLOAD_DIR = DATA_DIR / "uploads"
 UPLOAD_DIR.mkdir(parents=True, exist_ok=True)
-ADS_DIR = Path(os.environ.get("ADS_DIR", "/srv/esp32-ads"))
 
 # === VM 外部圖庫設定（可透過環境變數覆蓋） ===
 ADS_DIR = os.environ.get("ADS_DIR", "/srv/esp32-ads")
@@ -52,11 +47,7 @@
 
 app = Flask(__name__, template_folder=str(BASE_DIR / "templates"))
 app.config["JSON_AS_ASCII"] = False
-<<<<<<< HEAD
-app.config["ADS_DIR"] = ADS_DIR
-=======
 app.config["ADS_DIR"] = ADS_DIR  # 儲存為字串路徑
->>>>>>> 470be111
 
 gemini = GeminiService()
 rekognition = RekognitionService()
@@ -113,11 +104,8 @@
     purchases = database.get_purchase_history(member_id)
     insights = analyse_purchase_intent(purchases, new_member=new_member)
     profile = database.get_member_profile(member_id)
-<<<<<<< HEAD
-=======
 
     # 只有非 brand_new 才呼叫 LLM 產生文案
->>>>>>> 470be111
     creative = None
     if gemini.can_generate_ads and insights.scenario != "brand_new":
         try:
@@ -155,10 +143,6 @@
     _purge_upload_images(stale_images)
 
     scenario_key = derive_scenario_key(insights, profile=profile)
-<<<<<<< HEAD
-
-=======
->>>>>>> 470be111
     hero_image_url = _resolve_hero_image_url(scenario_key)
 
     payload = {
@@ -224,10 +208,7 @@
     purchases = database.get_purchase_history(member_id)
     insights = analyse_purchase_intent(purchases)
     profile = database.get_member_profile(member_id)
-<<<<<<< HEAD
-=======
-
->>>>>>> 470be111
+
     creative = None
     if gemini.can_generate_ads and insights.scenario != "brand_new":
         try:
@@ -248,10 +229,7 @@
             )
         except GeminiUnavailableError as exc:
             logging.warning("Gemini ad generation unavailable: %s", exc)
-<<<<<<< HEAD
-=======
-
->>>>>>> 470be111
+
     context = build_ad_context(
         member_id,
         purchases,
@@ -260,10 +238,7 @@
         creative=creative,
     )
     hero_image_url = _resolve_hero_image_url(context.scenario_key)
-<<<<<<< HEAD
-=======
-
->>>>>>> 470be111
+
     return render_template(
         "ad.html",
         context=context,
@@ -345,46 +320,8 @@
     )
 
 
-@app.get("/ad-assets/<path:filename>")
-def serve_ad_asset(filename: str):
-    ads_dir = current_app.config.get("ADS_DIR")
-    if not ads_dir:
-        abort(404)
-
-    ads_path = Path(ads_dir)
-    safe_path = safe_join(str(ads_path), filename)
-    if not safe_path:
-        abort(404)
-
-    candidate = Path(safe_path)
-    if not candidate.is_file():
-        abort(404)
-
-    try:
-        relative_path = candidate.relative_to(ads_path)
-    except ValueError:
-        abort(404)
-
-    return send_from_directory(str(ads_path), str(relative_path))
-
-
 @app.get("/health")
 def health_check():
-<<<<<<< HEAD
-    ads_dir = current_app.config.get("ADS_DIR")
-    ads_dir_path = Path(ads_dir) if ads_dir else None
-    sample: list[str] = []
-    if ads_dir_path and ads_dir_path.is_dir():
-        sample = sorted(
-            [entry.name for entry in ads_dir_path.iterdir() if entry.is_file()]
-        )[:5]
-
-    return {
-        "status": "ok",
-        "ads_dir": str(ads_dir) if ads_dir else None,
-        "ads_dir_sample": sample,
-    }
-=======
     # 強化健康檢查，方便遠端排錯
     ads_dir = current_app.config.get("ADS_DIR") or ""
     exists = os.path.isdir(ads_dir)
@@ -397,37 +334,12 @@
     return jsonify(
         {"status": "ok", "ads_dir": ads_dir, "ads_dir_exists": exists, "ads_dir_sample": sample}
     )
->>>>>>> 470be111
 
 
 # ---------------------------------------------------------------------------
 # Helpers
 # ---------------------------------------------------------------------------
 def _resolve_hero_image_url(scenario_key: str) -> str | None:
-<<<<<<< HEAD
-    preferred_filename = AD_IMAGE_BY_SCENARIO.get(scenario_key)
-    default_filename = AD_IMAGE_BY_SCENARIO.get("brand_new")
-    filename = preferred_filename or default_filename
-
-    if not filename:
-        return None
-
-    ads_dir = current_app.config.get("ADS_DIR")
-
-    if ads_dir:
-        ads_path = Path(ads_dir)
-        candidate = ads_path / filename
-        if candidate.is_file():
-            return url_for("serve_ad_asset", filename=filename)
-
-        if default_filename and default_filename != filename:
-            fallback_candidate = ads_path / default_filename
-            if fallback_candidate.is_file():
-                return url_for("serve_ad_asset", filename=default_filename)
-
-    static_filename = preferred_filename or default_filename or filename
-    return f"/images/ads/{static_filename}"
-=======
     """優先使用 VM 圖庫（/ad-assets），缺檔時回退到 repo 內的 /static/images/ads。"""
     filename = AD_IMAGE_BY_SCENARIO.get(scenario_key) or AD_IMAGE_BY_SCENARIO.get("brand_new")
     if not filename:
@@ -441,7 +353,6 @@
 
     # fallback：讓畫面至少有圖（走 Flask static）
     return url_for("static", filename=f"images/ads/{filename}")
->>>>>>> 470be111
 
 
 def _extract_image_payload(req) -> Tuple[bytes, str]:
