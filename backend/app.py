--- conflicted
+++ resolved
@@ -1,1999 +1,1148 @@
-<<<<<<< HEAD
-# backend/app.py
-"""Flask backend for the ESP32-CAM retail advertising MVP."""
-from __future__ import annotations
-
-import json
-import logging
-import math
-import mimetypes
-import os
-from datetime import datetime
-from io import BytesIO
-from pathlib import Path
-from queue import Queue, Empty
-from threading import Lock
-from time import perf_counter
-from typing import Any, Iterable, Mapping, Tuple, Literal
-from uuid import uuid4
-
-from flask import (
-    Flask,
-    Response,
-    abort,
-    current_app,
-    jsonify,
-    render_template,
-    request,
-    send_from_directory,
-    stream_with_context,
-    url_for,
-)
-
-from PIL import Image, ImageOps, UnidentifiedImageError
-
-from werkzeug.utils import safe_join
-
-from .advertising import (
-    AD_IMAGE_BY_SCENARIO,
-    AdContext,
-    TEMPLATE_IMAGE_BY_ID,
-    analyse_purchase_intent,
-    build_ad_context,
-    derive_scenario_key,
-)
-from .ai import GeminiService, GeminiUnavailableError
-from .aws import RekognitionService
-from .database import Database, MemberProfile, Purchase, SEED_MEMBER_IDS
-
-from .prediction import predict_next_purchases
-from .recognizer import FaceRecognizer
-from .routes import adgen_blueprint
-
-# -----------------------------------------------------------------------------
-# Logging
-# -----------------------------------------------------------------------------
-logging.basicConfig(
-    level=logging.INFO,
-    format="%(asctime)s %(levelname)s [%(name)s] %(message)s",
-)
-logger = logging.getLogger(__name__)
-
-# -----------------------------------------------------------------------------
-# Paths & Config
-# -----------------------------------------------------------------------------
-BASE_DIR = Path(__file__).resolve().parent
-DATA_DIR = BASE_DIR / "data"
-# 允許用環境變數覆蓋 DB 位置（預設為 repo 內 data/mvp.sqlite3）
-DB_PATH = Path(os.environ.get("DB_PATH", str(DATA_DIR / "mvp.sqlite3")))
-UPLOAD_DIR = Path(os.environ.get("UPLOAD_DIR", str(DATA_DIR / "uploads")))
-UPLOAD_DIR.mkdir(parents=True, exist_ok=True)
-ADS_DIR = Path(os.environ.get("ADS_DIR", str(DATA_DIR / "ads")))
-ADS_DIR.mkdir(parents=True, exist_ok=True)
-
-REKOG_RESET = os.environ.get("REKOG_RESET", "").strip().lower() in {"1", "true", "yes"}
-
-PERSONA_LABELS = {
-    "dessert-lover": "甜點收藏家",
-    "family-groceries": "幼兒園家長",
-    "fitness-enthusiast": "健身族",
-    "home-manager": "家庭主婦",
-    "wellness-gourmet": "健康食品愛好者",
-}
-
-app = Flask(__name__, template_folder=str(BASE_DIR / "templates"))
-app.config["JSON_AS_ASCII"] = False
-app.config["ADS_DIR"] = str(ADS_DIR)  # 儲存為字串路徑
-app.register_blueprint(adgen_blueprint)
-
-# -----------------------------------------------------------------------------
-# Services (Gemini Text / AWS Rekognition / DB)
-# -----------------------------------------------------------------------------
-
-gemini = GeminiService()
-
-# ---- 重要：相容性 shim（避免其他模組仍 import `Gemini` 時失敗）----
-try:
-    from . import ai as _ai_mod  # 相對匯入 backend.ai
-    if not hasattr(_ai_mod, "Gemini") and hasattr(_ai_mod, "GeminiService"):
-        setattr(_ai_mod, "Gemini", _ai_mod.GeminiService)
-        logger.info("Back-compat shim enabled: backend.ai.Gemini -> GeminiService")
-except Exception as _shim_exc:  # 不影響主流程
-    logger.warning("Back-compat shim failed to set backend.ai.Gemini: %s", _shim_exc)
-
-rekognition = RekognitionService()
-
-
-def _maybe_prepare_rekognition() -> None:
-    """預設不重置；只有 REKOG_RESET=1 時才清空重建。否則僅確保存在。"""
-    if not getattr(rekognition, "can_describe_faces", False):
-        logging.info("Rekognition not available; face features disabled")
-        return
-    try:
-        if REKOG_RESET:
-            if rekognition.reset_collection():
-                logging.warning("Amazon Rekognition collection reset for a clean start (REKOG_RESET=1)")
-            else:
-                logging.warning("Amazon Rekognition collection reset requested but failed; continuing")
-        else:
-            ensure_fn = getattr(rekognition, "ensure_collection", None)
-            if callable(ensure_fn):
-                ensure_fn()
-                logging.info("Amazon Rekognition collection ensured (no reset)")
-    except Exception as exc:  # 安全防護，避免啟動因雲端初始化失敗而崩潰
-        logging.warning("Rekognition prepare step failed: %s", exc)
-
-
-_maybe_prepare_rekognition()
-
-recognizer = FaceRecognizer(rekognition)
-
-database = Database(DB_PATH)
-database.ensure_demo_data()
-
-
-class _LatestAdHub:
-    """Broadcast the most recent ad context to connected clients."""
-
-    def __init__(self) -> None:
-        self._lock = Lock()
-        self._subscribers: set[Queue] = set()
-        self._context: dict[str, object] | None = None
-
-    def snapshot(self) -> dict[str, object] | None:
-        with self._lock:
-            if self._context is None:
-                return None
-            return json.loads(json.dumps(self._context))
-
-    def subscribe(self) -> Queue:
-        queue: Queue = Queue()
-        with self._lock:
-            self._subscribers.add(queue)
-            context = self._context
-        if context is not None:
-            queue.put(context)
-        return queue
-
-    def unsubscribe(self, queue: Queue) -> None:
-        with self._lock:
-            self._subscribers.discard(queue)
-
-    def publish(self, context: dict[str, object]) -> None:
-        with self._lock:
-            self._context = context
-            subscribers = list(self._subscribers)
-        for queue in subscribers:
-            queue.put(context)
-
-
-_latest_ad_hub = _LatestAdHub()
-_warmup_once_lock = Lock()
-_warmup_ran = False
-
-
-
-
-def _seed_latest_ad_hub() -> None:
-    """Lazy warm-up: run on first incoming request, not at import time."""
-    try:
-        event = database.get_latest_upload_event()
-        if not event:
-            return
-
-        purchases = database.get_purchase_history(event.member_id)
-        profile = database.get_member_profile(event.member_id)
-
-        prediction_items: list[Any] = []
-        try:
-            pr = predict_next_purchases(purchases, profile=profile)
-            if getattr(pr, "items", None):
-                prediction_items = list(pr.items)
-        except Exception as exc:
-            logging.warning(
-                "Prediction pipeline unavailable for %s during warmup: %s",
-                event.member_id,
-                exc,
-            )
-            prediction_items = []
-
-        timings = {
-            "upload": getattr(event, "upload_duration", None),
-            "recognition": getattr(event, "recognition_duration", None),
-            "generation": getattr(event, "ad_duration", None),
-            "total": getattr(event, "total_duration", None),
-        }
-
-        ctx = build_ad_context(
-            event.member_id,
-            purchases,
-            profile=profile,
-            profile_snapshot=None,
-            prediction_items=prediction_items,
-            audience=_determine_audience(
-                new_member=False, profile=profile, purchases=purchases
-            ),
-            timings=timings,
-            detected_at=getattr(event, "created_at", None),
-        )
-
-        _latest_ad_hub.publish(_serialize_ad_context(ctx))
-
-    except Exception as exc:
-        logging.warning("Warmup seed failed (lazy): %s", exc)
-
-def _persona_label_display(profile_label: str | None) -> str | None:
-    if not profile_label:
-        return None
-    return PERSONA_LABELS.get(
-        profile_label,
-        profile_label.replace("-", " ").title(),
-    )
-
-
-
-def _serialize_ad_context(context: AdContext) -> dict[str, object]:
-    try:
-        ad_url = url_for("render_ad", member_id=context.member_id, _external=True)
-    except RuntimeError:
-        ad_url = f"/ad/{context.member_id}"
-
-    try:
-        offer_url = url_for("render_ad_offer", member_id=context.member_id, _external=True)
-    except RuntimeError:
-        offer_url = f"/ad/{context.member_id}/offer"
-
-    audience = context.audience
-    cta_href = context.cta_href or ""
-    if not cta_href:
-        cta_href = offer_url or ad_url
-    elif cta_href.startswith("#") and audience == "member":
-        cta_href = offer_url or ad_url
-
-    payload: dict[str, object] = {
-        "member_id": context.member_id,
-        "member_code": context.member_code,
-        "headline": context.headline,
-        "subheading": context.subheading,
-        "highlight": context.highlight,
-        "template_id": context.template_id,
-        "audience": context.audience,
-        "scenario_key": context.scenario_key,
-        "cta_text": context.cta_text,
-        "cta_href": cta_href,
-        "purchases": [
-            {
-                "item": purchase.item,
-                "purchased_at": purchase.purchased_at,
-                "product_category": purchase.product_category,
-                "internal_item_code": purchase.internal_item_code,
-                "unit_price": purchase.unit_price,
-                "quantity": purchase.quantity,
-                "total_price": purchase.total_price,
-            }
-            for purchase in context.purchases
-        ],
-        "predicted_candidates": [dict(candidate) for candidate in context.predicted_candidates],
-        "timings": dict(context.timings or {}),
-    }
-    if context.profile:
-        payload["profile"] = dict(context.profile)
-    if context.predicted:
-        payload["predicted"] = dict(context.predicted)
-    if context.detected_at:
-        payload["detected_at"] = context.detected_at
-
-    payload["hero_image_url"] = _resolve_template_image(context.template_id)
-    payload["status"] = "ok"
-    payload["ad_url"] = ad_url
-    payload["offer_url"] = offer_url
-    latest_event = database.get_latest_upload_event()
-    if latest_event is not None:
-        payload["event_id"] = latest_event.id
-    return payload
-
-
-@app.get("/")
-def index() -> str:
-    return render_template("index.html")
-
-
-@app.get("/demo/upload-ad")
-def simple_upload_demo() -> str:
-    """Serve a minimal uploader that drives the face recognition flow."""
-    return render_template("simple_upload.html")
-
-
-@app.get("/dashboard")
-def dashboard() -> str:
-    """Render the customer dashboard demo page."""
-
-    requested_member_id = request.args.get("member_id")
-    member_id = requested_member_id or None
-
-    try:
-        requested_page = int(request.args.get("page", "1"))
-    except ValueError:
-        requested_page = 1
-    requested_page = max(1, requested_page)
-
-    profile = None
-    if member_id:
-        profile = database.get_member_profile(member_id)
-
-    if profile is None:
-        latest_event = database.get_latest_upload_event()
-        if latest_event:
-            member_id = latest_event.member_id
-            profile = database.get_member_profile(member_id)
-
-    if profile is None:
-        for seed_member_id in SEED_MEMBER_IDS:
-            seeded_profile = database.get_member_profile(seed_member_id)
-            if seeded_profile is not None:
-                member_id = seed_member_id
-                profile = seeded_profile
-                break
-
-    purchases: list[Purchase] = []
-    page = 1
-    page_count = 1
-    has_prev = False
-    has_next = False
-    total_purchases = 0
-    predicted_items = []
-    prediction_window_label: str | None = None
-    if profile and member_id:
-        full_history = database.get_purchase_history(member_id)
-        prediction_result = predict_next_purchases(full_history, profile=profile)
-        predicted_items = prediction_result.items
-        prediction_window_label = prediction_result.window_label
-
-        limit = 7
-        total_purchases = len(full_history)
-        if total_purchases:
-            page_count = max(1, math.ceil(total_purchases / limit))
-            page = min(max(1, requested_page), page_count)
-            offset = (page - 1) * limit
-            purchases = full_history[offset : offset + limit]
-        else:
-            page = 1
-            page_count = 1
-            purchases = []
-        has_prev = page > 1
-        has_next = page < page_count
-    else:
-        page = 1
-        page_count = 1
-        has_prev = False
-        has_next = False
-
-    points_balance_display: str | None = None
-    if profile and profile.points_balance is not None:
-        points_balance_display = f"{profile.points_balance:,.0f}"
-
-    joined_at_display: str | None = None
-    if profile and profile.joined_at:
-        for fmt in ("%Y-%m-%dT%H:%M:%S", "%Y-%m-%d %H:%M:%S", "%Y-%m-%d %H:%M", "%Y-%m-%d"):
-            try:
-                joined_dt = datetime.strptime(profile.joined_at, fmt)
-            except ValueError:
-                continue
-            else:
-                joined_at_display = joined_dt.strftime("%Y-%m-%d")
-                break
-        else:
-            joined_at_display = profile.joined_at
-
-    persona_label: str | None = None
-    display_name: str | None = None
-    if profile:
-        persona_label = _persona_label_display(profile.profile_label)
-        display_name = profile.name or persona_label
-    if display_name is None:
-        display_name = "尚未命名會員"
-
-    profile_image_url: str | None = None
-    if profile and profile.first_image_filename:
-        static_upload_path = Path(app.static_folder or "") / "uploads" / profile.first_image_filename
-        if static_upload_path.exists():
-            profile_image_url = url_for(
-                "static", filename=f"uploads/{profile.first_image_filename}"
-            )
-        else:
-            upload_file = UPLOAD_DIR / profile.first_image_filename
-            if upload_file.exists():
-                profile_image_url = url_for(
-                    "serve_upload_image", filename=profile.first_image_filename
-                )
-
-    return render_template(
-        "dashboard.html",
-        profile=profile,
-        purchases=purchases,
-        persona_label=persona_label,
-        display_name=display_name,
-        points_balance_display=points_balance_display,
-        joined_at_display=joined_at_display,
-        profile_image_url=profile_image_url,
-        requested_member_id=requested_member_id,
-        resolved_member_id=member_id,
-        page=page,
-        page_count=page_count,
-        has_prev=has_prev,
-        has_next=has_next,
-        total_purchases=total_purchases,
-        predicted_items=predicted_items,
-        prediction_window_label=prediction_window_label,
-    )
-
-
-@app.post("/upload_face")
-def upload_face():
-    """Receive an image from the ESP32-CAM and return the member identifier."""
-    overall_start = perf_counter()
-
-    try:
-        image_bytes, mime_type = _extract_image_payload(request)
-    except ValueError as exc:
-        return jsonify({"status": "error", "message": str(exc)}), 400
-
-    upload_duration = perf_counter() - overall_start
-
-    recognition_start = perf_counter()
-    try:
-        encoding = recognizer.encode(image_bytes, mime_type=mime_type)
-    except ValueError as exc:
-        return jsonify({"status": "error", "message": str(exc)}), 422
-
-    resolved = database.resolve_member_id(encoding, recognizer)
-    member_id = resolved.member_id
-    distance = resolved.distance
-    new_member = resolved.new_member
-
-    if new_member:
-        _create_welcome_purchase(member_id)
-        indexed_encoding = recognizer.register_face(image_bytes, member_id)
-        if indexed_encoding is not None:
-            database.update_member_encoding(member_id, indexed_encoding)
-    else:
-        if resolved.auto_merged_source:
-            removed = recognizer.remove_member_faces(resolved.auto_merged_source)
-            if removed:
-                logger.info("Removed %d faces for provisional member %s after seed merge", removed, resolved.auto_merged_source)
-            indexed_encoding = recognizer.register_face(image_bytes, member_id)
-            if indexed_encoding is not None:
-                database.update_member_encoding(member_id, indexed_encoding)
-        if resolved.encoding_updated:
-            logger.info("Refreshed stored encoding for member %s", member_id)
-
-    recognition_duration = perf_counter() - recognition_start
-
-    ad_generation_start = perf_counter()
-    purchases = database.get_purchase_history(member_id)
-    insights = analyse_purchase_intent(purchases, new_member=new_member)
-    profile = database.get_member_profile(member_id)
-
-
-    audience = _determine_audience(new_member=new_member, profile=profile, purchases=purchases)
-    prediction_items: list[Any] = []
-    predicted_dict: dict[str, Any] | None = None
-    try:
-        prediction_result = predict_next_purchases(purchases, profile=profile, insights=insights)
-        if getattr(prediction_result, "items", None):
-            prediction_items = list(prediction_result.items)
-            predicted_dict = _prediction_to_dict(prediction_items[0])
-    except Exception as exc:
-        logging.warning('Prediction pipeline unavailable for %s: %s', member_id, exc)
-        prediction_items = []
-        predicted_dict = None
-    
-    creative = None
-    if gemini.can_generate_ads and audience != "new":
-        try:
-            creative = gemini.generate_ad_copy(
-                member_id,
-                [
-                    {
-                        "member_code": purchase.member_code,
-                        "product_category": purchase.product_category,
-                        "internal_item_code": purchase.internal_item_code,
-                        "item": purchase.item,
-                        "purchased_at": purchase.purchased_at,
-                        "unit_price": purchase.unit_price,
-                        "quantity": purchase.quantity,
-                        "total_price": purchase.total_price,
-                    }
-                    for purchase in purchases
-                ],
-                insights=insights,
-                predicted=predicted_dict or {},
-                audience=audience,
-            )
-        except GeminiUnavailableError as exc:
-            logging.warning("Gemini ad generation unavailable: %s", exc)
-    
-    ad_generation_duration = perf_counter() - ad_generation_start
-    
-    image_filename = _persist_upload_image(member_id, image_bytes, mime_type)
-    timings_snapshot = {
-        "upload": round(upload_duration, 3),
-        "recognition": round(recognition_duration, 3),
-        "generation": round(ad_generation_duration, 3),
-    }
-    detected_at = datetime.now().strftime("%Y-%m-%d %H:%M:%S")
-    
-    profile_snapshot = _profile_snapshot(
-        profile,
-        member_id=member_id,
-        image_filename=image_filename,
-    )
-    
-    context = build_ad_context(
-        member_id,
-        purchases,
-        insights=insights,
-        profile=profile,
-        profile_snapshot=profile_snapshot,
-        creative=creative,
-        predicted_item=predicted_dict,
-        prediction_items=prediction_items,
-        audience=audience,
-        timings=timings_snapshot,
-        detected_at=detected_at,
-    )
-    
-    total_duration = perf_counter() - overall_start
-    timings_snapshot["total"] = round(total_duration, 3)
-    context.timings = timings_snapshot
-    
-    _latest_ad_hub.publish(_serialize_ad_context(context))
-    
-    database.record_upload_event(
-        member_id=member_id,
-        image_filename=image_filename,
-        upload_duration=upload_duration,
-        recognition_duration=recognition_duration,
-        ad_duration=ad_generation_duration,
-        total_duration=total_duration,
-    )
-    stale_images = database.cleanup_upload_events(keep_latest=1)
-    _purge_upload_images(stale_images)
-
-    hero_image_url = _resolve_template_image(context.template_id)
-    payload = {
-        "status": "ok",
-        "member_id": member_id,
-        "member_code": database.get_member_code(member_id),
-        "new_member": new_member,
-        "ad_url": url_for("render_ad", member_id=member_id, _external=True),
-        "offer_url": url_for("render_ad_offer", member_id=member_id, _external=True),
-        "template_id": context.template_id,
-        "audience": audience,
-        "scenario_key": context.scenario_key,
-        "hero_image_url": hero_image_url,
-        "headline": context.headline,
-        "subheading": context.subheading,
-        "highlight": context.highlight,
-        "detected_at": detected_at,
-    }
-    if predicted_dict:
-        payload["predicted"] = predicted_dict
-    if context.cta_text:
-        payload["cta_text"] = context.cta_text
-    cta_href = context.cta_href or ""
-    if not cta_href:
-        cta_href = payload["offer_url"]
-    elif cta_href.startswith("#") and audience == "member":
-        cta_href = payload["offer_url"]
-    payload["cta_href"] = cta_href
-
-    if distance is not None:
-        payload["distance"] = distance
-    return jsonify(payload), 201 if new_member else 200
-
-
-@app.post("/members/merge")
-def merge_members():
-    """Merge two member identifiers when the same face was duplicated."""
-    payload = request.get_json(silent=True) or {}
-    source_id = str(payload.get("source") or "").strip()
-    target_id = str(payload.get("target") or "").strip()
-    prefer_source = bool(payload.get("prefer_source_encoding", False))
-
-    if not source_id or not target_id:
-        return jsonify({"status": "error", "message": "source 與 target 參數必須提供"}), 400
-
-    try:
-        source_encoding, target_encoding = database.merge_members(source_id, target_id)
-    except ValueError as exc:
-        message = str(exc)
-        status = 400 if "不可相同" in message else 404
-        return jsonify({"status": "error", "message": message}), status
-
-    deleted_faces = recognizer.remove_member_faces(source_id)
-
-    encoding_updated = False
-    if (
-        prefer_source
-        or (not target_encoding.signature and source_encoding.signature)
-        or (
-            source_encoding.signature
-            and source_encoding.source.startswith("rekognition")
-            and not target_encoding.source.startswith("rekognition")
-        )
-    ):
-        database.update_member_encoding(target_id, source_encoding)
-        encoding_updated = True
-
-    return jsonify(
-        {
-            "status": "ok",
-            "merged_member": source_id,
-            "into": target_id,
-            "deleted_cloud_faces": deleted_faces,
-            "encoding_updated": encoding_updated,
-        }
-    ), 200
-
-
-
-def _prepare_member_ad_context(member_id: str) -> tuple[dict[str, object], MemberProfile | None]:
-    purchases = database.get_purchase_history(member_id)
-    insights = analyse_purchase_intent(purchases)
-    profile = database.get_member_profile(member_id)
-
-    audience = _determine_audience(new_member=not purchases, profile=profile, purchases=purchases)
-    predicted_dict = None
-    try:
-        prediction_result = predict_next_purchases(purchases, profile=profile, insights=insights)
-        predicted_item = prediction_result.items[0] if getattr(prediction_result, "items", None) else None
-        predicted_dict = _prediction_to_dict(predicted_item)
-    except Exception as exc:
-        logging.warning("Prediction pipeline unavailable for %s: %s", member_id, exc)
-        predicted_dict = None
-
-    creative = None
-    if gemini.can_generate_ads and audience != "new":
-        try:
-            creative = gemini.generate_ad_copy(
-                member_id,
-                [
-                    {
-                        "member_code": purchase.member_code,
-                        "product_category": purchase.product_category,
-                        "internal_item_code": purchase.internal_item_code,
-                        "item": purchase.item,
-                        "purchased_at": purchase.purchased_at,
-                        "unit_price": purchase.unit_price,
-                        "quantity": purchase.quantity,
-                        "total_price": purchase.total_price,
-                    }
-                    for purchase in purchases
-                ],
-                insights=insights,
-                predicted=predicted_dict or {},
-                audience=audience,
-            )
-        except GeminiUnavailableError as exc:
-            logging.warning("Gemini ad generation unavailable: %s", exc)
-
-    context = build_ad_context(
-        member_id,
-        purchases,
-        insights=insights,
-        profile=profile,
-        creative=creative,
-        predicted_item=predicted_dict,
-        audience=audience,
-    )
-    context_dict = _serialize_ad_context(context)
-    if "profile" not in context_dict:
-        context_dict["profile"] = context.profile or _profile_snapshot(profile, member_id=member_id)
-    if "predicted_candidates" not in context_dict or context_dict["predicted_candidates"] is None:
-        context_dict["predicted_candidates"] = [dict(candidate) for candidate in context.predicted_candidates]
-    if not context_dict.get("timings"):
-        context_dict["timings"] = dict(context.timings or {})
-    if context.detected_at:
-        context_dict["detected_at"] = context.detected_at
-
-    return context_dict, profile
-
-
-@app.get("/ad/<member_id>")
-def render_ad(member_id: str):
-    context_dict, profile = _prepare_member_ad_context(member_id)
-    resolved_profile = context_dict.get("profile") or profile
-    return render_template(
-        "ad_latest.html",
-        context=context_dict,
-        profile=resolved_profile,
-        stream_url=url_for("latest_ad_stream"),
-    )
-
-
-@app.get("/ad/<member_id>/offer")
-def render_ad_offer(member_id: str):
-    context_dict, _ = _prepare_member_ad_context(member_id)
-    return render_template(
-        "ad_offer.html",
-        context=context_dict,
-    )
-
-@app.get("/ad/latest")
-def render_latest_ad():
-    context = _latest_ad_hub.snapshot()
-    return render_template(
-        "ad_latest.html",
-        context=context or {},
-        profile=(context or {}).get("profile") if context else None,
-        stream_url=url_for("latest_ad_stream"),
-    )
-
-
-@app.get("/ad/latest/stream")
-
-def latest_ad_stream():
-    interval_param = request.args.get("interval")
-    try:
-        interval = 15.0 if not interval_param else float(interval_param)
-        if interval <= 0:
-            raise ValueError
-    except ValueError:
-        return jsonify({"error": "Invalid interval"}), 400
-
-    once_flag = request.args.get("once", "").strip().lower()
-    send_once = once_flag in {"1", "true", "yes"}
-
-    def event_stream():
-        queue = _latest_ad_hub.subscribe()
-        try:
-            while True:
-                try:
-                    context = queue.get(timeout=interval)
-                except Empty:
-                    yield "event: ping\n\n"
-                    continue
-                payload = json.dumps(context, ensure_ascii=False)
-                yield f"data: {payload}\n\n"
-                if send_once:
-                    break
-        finally:
-            _latest_ad_hub.unsubscribe(queue)
-
-    response = Response(
-        stream_with_context(event_stream()), mimetype="text/event-stream"
-    )
-    response.headers["Cache-Control"] = "no-cache"
-    return response
-
-
-@app.get("/latest_upload")
-def latest_upload_dashboard():
-    event = database.get_latest_upload_event()
-    if event is None:
-        return render_template(
-            "latest_upload.html",
-            event=None,
-            members_url=url_for("member_directory"),
-            display_name=None,
-            persona_label=None,
-        )
-
-    image_url = None
-    if event.image_filename:
-        image_url = url_for("serve_upload_image", filename=event.image_filename)
-
-    profile = database.get_member_profile(event.member_id)
-    persona_label: str | None = None
-    display_name: str | None = None
-    if profile:
-        persona_label = _persona_label_display(profile.profile_label)
-        display_name = profile.name or persona_label
-    if display_name is None:
-        display_name = "尚未命名會員"
-
-    return render_template(
-        "latest_upload.html",
-        event=event,
-        image_url=image_url,
-        ad_url=url_for("render_ad", member_id=event.member_id, _external=True),
-        offer_url=url_for("render_ad_offer", member_id=event.member_id, _external=True),
-        members_url=url_for("member_directory"),
-        display_name=display_name,
-        persona_label=persona_label,
-    )
-
-
-@app.get("/members")
-def member_directory():
-    profiles = database.list_member_profiles()
-    directory: list[dict[str, object]] = []
-
-    for profile in profiles:
-        purchases = []
-        if profile.member_id:
-            purchases = database.get_purchase_history(profile.member_id)
-
-        persona_label = _persona_label_display(profile.profile_label)
-        display_name = profile.name or persona_label or "尚未命名會員"
-
-        directory.append(
-            {
-                "profile": profile,
-                "purchases": purchases,
-                "persona_label": persona_label,
-                "display_name": display_name,
-            }
-        )
-
-    return render_template("members.html", members=directory)
-
-
-@app.get("/manager")
-def manager_dashboard_view():
-    member_id = (request.args.get("member_id") or "").strip()
-    profiles = database.list_member_profiles()
-    selectable_members = [profile for profile in profiles if profile.member_id]
-
-    selected_id = member_id or (selectable_members[0].member_id if selectable_members else "")
-    context: dict[str, object] | None = None
-    error: str | None = None
-
-    if selected_id:
-        purchases = database.get_purchase_history(selected_id)
-        profile = database.get_member_profile(selected_id)
-        insights = analyse_purchase_intent(purchases)
-        scenario_key = derive_scenario_key(insights, profile=profile)
-        hero_image_url = _manager_hero_image(profile, scenario_key)
-        prediction = predict_next_purchases(
-            purchases,
-            profile=profile,
-            insights=insights,
-            limit=7,
-        )
-
-        context = {
-            "member_id": selected_id,
-            "member": profile,
-            "analysis": insights,
-            "scenario_key": scenario_key,
-            "hero_image_url": hero_image_url,
-            "prediction": prediction,
-            "ad_url": url_for("render_ad", member_id=selected_id, v2=1, _external=False),
-            "offer_url": url_for("render_ad_offer", member_id=selected_id, _external=False),
-        }
-    else:
-        error = "尚未建立任何會員資料"
-
-    return render_template(
-        "manager.html",
-        context=context,
-        member_id=member_id,
-        members=selectable_members,
-        error=error,
-    )
-
-
-@app.get("/uploads/<path:filename>")
-def serve_upload_image(filename: str):
-    return send_from_directory(UPLOAD_DIR, filename, conditional=True)
-
-
-# === VM 圖庫對外供圖（/ad-assets/<filename>） ===
-@app.get("/ad-assets/<path:filename>")
-def serve_ad_asset(filename: str):
-    ads_dir = current_app.config.get("ADS_DIR") or ""
-    if not ads_dir:
-        abort(404)
-
-    # 安全拼接與邊界檢查
-    safe_path = safe_join(ads_dir, filename)
-    if not safe_path:
-        abort(404)
-
-    base = os.path.realpath(ads_dir)
-    full = os.path.realpath(safe_path)
-    if (not full.startswith(base)) or (not os.path.isfile(full)):
-        abort(404)
-
-    return send_from_directory(ads_dir, os.path.basename(full), conditional=True)
-
-
-# === 新樣式預覽（不影響 /ad/<member_id>）===
-@app.get("/ad-preview/<path:filename>")
-def ad_preview(filename: str):
-    hero_image_url = url_for("serve_ad_asset", filename=filename)
-    return render_template(
-        "ad.html",
-        hero_image_url=hero_image_url,
-        scenario_key=request.args.get("scenario_key", "brand_new"),
-    )
-
-
-
-# ---------------------------------------------------------------------------
-# Helpers
-# ---------------------------------------------------------------------------
-
-
-
-
-def _manager_hero_image(profile, scenario_key: str) -> str | None:
-    if profile and profile.first_image_filename:
-        return url_for("serve_upload_image", filename=profile.first_image_filename)
-    return _resolve_hero_image_url(scenario_key)
-
-
-def _resolve_template_image(template_id: str) -> str | None:
-    """Resolve a background image based on the ME000x template identifier."""
-    filename = TEMPLATE_IMAGE_BY_ID.get(template_id) or TEMPLATE_IMAGE_BY_ID.get("ME0000")
-    if not filename:
-        return None
-
-    ads_dir = current_app.config.get("ADS_DIR") or ""
-    if ads_dir:
-        candidate = Path(ads_dir) / filename
-        if candidate.is_file():
-            return url_for("serve_ad_asset", filename=filename)
-
-    return url_for("static", filename=f"images/ads/{filename}")
-
-
-def _resolve_hero_image_url(scenario_key: str) -> str | None:
-    """Backward compatible wrapper that maps legacy scenario keys to templates."""
-    if scenario_key in TEMPLATE_IMAGE_BY_ID:
-        return _resolve_template_image(scenario_key)
-    if scenario_key in AD_IMAGE_BY_SCENARIO:
-        filename = AD_IMAGE_BY_SCENARIO[scenario_key]
-        ads_dir = current_app.config.get("ADS_DIR") or ""
-        if ads_dir:
-            candidate = Path(ads_dir) / filename
-            if candidate.is_file():
-                return url_for("serve_ad_asset", filename=filename)
-        return url_for("static", filename=f"images/ads/{filename}")
-    if ":" in scenario_key:
-        candidate = scenario_key.split(":")[-1]
-        if candidate in TEMPLATE_IMAGE_BY_ID:
-            return _resolve_template_image(candidate)
-    return _resolve_template_image("ME0000")
-
-
-def _extract_image_payload(req) -> Tuple[bytes, str]:
-    """
-    支援：
-      - multipart/form-data: field 名稱優先找 'image'，也支援 'file', 'photo'
-      - 直接傳 raw image/* 本體
-      - （可選）JSON 內含 base64
-    """
-    # 1) multipart/form-data
-    if req.files:
-        for key in ("image", "file", "photo"):
-            if key in req.files:
-                uploaded = req.files[key]
-                data = uploaded.read()
-                if data:
-                    return data, uploaded.mimetype or req.mimetype or "image/jpeg"
-
-    # 2) raw image/*
-    ct = (req.headers.get("Content-Type") or "").lower()
-    if ct.startswith("image/"):
-        data = req.get_data()
-        if data:
-            return data, req.mimetype or "image/jpeg"
-
-    # 3) base64 in JSON（若你用得到）
-    if req.is_json:
-        j = req.get_json(silent=True) or {}
-        b64 = j.get("image_base64")
-        if b64:
-            import base64
-            return base64.b64decode(b64), j.get("mime_type", "image/jpeg")
-
-    raise ValueError("No image data found in request")
-
-
-def _create_welcome_purchase(member_id: str) -> None:
-    now = datetime.now().replace(second=0, microsecond=0)
-    database.add_purchase(
-        member_id,
-        item="歡迎禮盒",
-        product_category="迎新禮遇",
-        internal_item_code="WELCOME-001",
-        purchased_at=now.strftime("%Y-%m-%d %H:%M"),
-        unit_price=880.0,
-        quantity=1,
-        total_price=880.0,
-    )
-
-
-def _persist_upload_image(member_id: str, image_bytes: bytes, mime_type: str) -> str | None:
-    extension = mimetypes.guess_extension(mime_type or "") or ".jpg"
-    if extension == ".jpe":
-        extension = ".jpg"
-    timestamp = datetime.now().strftime("%Y%m%d%H%M%S")
-    unique_suffix = uuid4().hex
-    filename = f"{timestamp}_{unique_suffix}_{member_id}{extension}"
-    path = UPLOAD_DIR / filename
-    try:
-        with Image.open(BytesIO(image_bytes)) as image:
-            normalized = ImageOps.exif_transpose(image)
-            save_kwargs: dict[str, object] = {}
-            image_format = (image.format or normalized.format or "").upper()
-            if image_format == "JPEG" or extension.lower() in {".jpg", ".jpeg"}:
-                save_kwargs.update(quality=95, optimize=True)
-            normalized.save(path, **save_kwargs)
-    except (UnidentifiedImageError, OSError) as exc:
-        logging.warning(
-            "Failed to normalise uploaded image %s via Pillow: %s", filename, exc
-        )
-        try:
-            path.write_bytes(image_bytes)
-        except OSError as write_exc:
-            logging.warning("Failed to persist uploaded image %s: %s", path, write_exc)
-            return None
-
-    return filename
-
-
-def _purge_upload_images(filenames: Iterable[str]) -> None:
-    for filename in set(filter(None, filenames)):
-        path = UPLOAD_DIR / filename
-        try:
-            if path.exists():
-                path.unlink()
-        except OSError as exc:
-            logging.warning("Failed to delete old upload image %s: %s", path, exc)
-
-
-def _determine_audience(*, new_member: bool, profile: MemberProfile | None, purchases: Iterable[Purchase]) -> Literal["new", "guest", "member"]:
-    purchases_list = list(purchases) if not isinstance(purchases, list) else purchases
-    if new_member or not purchases_list:
-        return "new"
-    if profile and getattr(profile, "mall_member_id", ""):
-        return "member"
-    return "guest"
-
-
-def _prediction_to_dict(item: Any) -> dict[str, Any] | None:
-    if item is None:
-        return None
-    if isinstance(item, Mapping):
-        base = dict(item)
-    else:
-        base = {
-            "product_code": getattr(item, "product_code", None),
-            "product_name": getattr(item, "product_name", None),
-            "category": getattr(item, "category", None),
-            "category_label": getattr(item, "category_label", None),
-            "price": getattr(item, "price", None),
-            "view_rate_percent": getattr(item, "view_rate_percent", None),
-            "probability": getattr(item, "probability", None),
-            "probability_percent": getattr(item, "probability_percent", None),
-        }
-    cleaned = {key: value for key, value in base.items() if value is not None}
-    return cleaned or None
-
-
-def _profile_snapshot(
-    profile: MemberProfile | None,
-    *,
-    member_id: str,
-    image_filename: str | None = None,
-) -> dict[str, Any]:
-    photo_filename = image_filename
-    if not photo_filename and profile and profile.first_image_filename:
-        photo_filename = profile.first_image_filename
-
-    photo_url: str
-    static_candidate: str | None = None
-    try:
-        if photo_filename:
-            uploads_path = UPLOAD_DIR / photo_filename
-            if uploads_path.exists():
-                photo_url = url_for("serve_upload_image", filename=photo_filename)
-            else:
-                static_candidate = photo_filename if photo_filename.startswith("images/") else f"images/{photo_filename}"
-                photo_url = url_for("static", filename=static_candidate)
-        else:
-            photo_url = url_for("static", filename="images/face.jpg")
-    except RuntimeError:
-        if static_candidate:
-            photo_url = f"/static/{static_candidate}"
-        else:
-            photo_url = f"/uploads/{photo_filename}" if photo_filename else "/static/images/face.jpg"
-
-    return {
-        "member_id": member_id,
-        "member_code": getattr(profile, "mall_member_id", None) if profile else None,
-        "name": getattr(profile, "name", None) if profile else None,
-        "member_status": getattr(profile, "member_status", None) if profile else None,
-        "joined_at": getattr(profile, "joined_at", None) if profile else None,
-        "points_balance": getattr(profile, "points_balance", None) if profile else None,
-        "gender": getattr(profile, "gender", None) if profile else None,
-        "birth_date": getattr(profile, "birth_date", None) if profile else None,
-        "phone": getattr(profile, "phone", None) if profile else None,
-        "email": getattr(profile, "email", None) if profile else None,
-        "address": getattr(profile, "address", None) if profile else None,
-        "occupation": getattr(profile, "occupation", None) if profile else None,
-        "profile_label": getattr(profile, "profile_label", None) if profile else None,
-        "photo_url": photo_url,
-    }
-
-
-if hasattr(app, "before_first_request"):
-
-    @app.before_first_request
-    def _warmup_on_first_request():
-        """Seed the latest ad hub only when the first request arrives."""
-        _seed_latest_ad_hub()
-
-else:
-
-    @app.before_request
-    def _warmup_on_first_request():  # pragma: no cover - Flask 3 fallback
-        """Fallback for Flask versions without before_first_request."""
-        global _warmup_ran
-        if _warmup_ran:
-            return
-        with _warmup_once_lock:
-            if _warmup_ran:
-                return
-            _seed_latest_ad_hub()
-            _warmup_ran = True
-
-
-if __name__ == "__main__":
-    # 開發模式直接啟動；部署請用 gunicorn / systemd 並確保帶入 ADS_DIR / DB_PATH 等
-    app.run(host="0.0.0.0", port=8000, debug=True)
-=======
-# backend/app.py
-"""Flask backend for the ESP32-CAM retail advertising MVP."""
-from __future__ import annotations
-
-import json
-import logging
-import math
-import mimetypes
-import os
-from datetime import datetime
-from io import BytesIO
-from pathlib import Path
-from queue import Queue
-from threading import Lock
-from time import perf_counter
-from typing import Iterable, Tuple
-from uuid import uuid4
-
-from flask import (
-    Flask,
-    Response,
-    abort,
-    current_app,
-    jsonify,
-    render_template,
-    request,
-    send_from_directory,
-    stream_with_context,
-    url_for,
-)
-from google.cloud import storage
-from PIL import Image, ImageOps, UnidentifiedImageError
-from werkzeug.utils import safe_join
-
-from .advertising import (
-    AD_IMAGE_BY_SCENARIO,
-    AdContext,
-    analyse_purchase_intent,
-    build_ad_context,
-    derive_scenario_key,
-)
-from .ai import GeminiService, GeminiUnavailableError
-from .aws import RekognitionService
-from .database import Database, Purchase, SEED_MEMBER_IDS
-
-from .prediction import predict_next_purchases
-from .recognizer import FaceRecognizer
-from .routes import adgen_blueprint
-
-# -----------------------------------------------------------------------------
-# Logging
-# -----------------------------------------------------------------------------
-logging.basicConfig(
-    level=logging.INFO,
-    format="%(asctime)s %(levelname)s [%(name)s] %(message)s",
-)
-
-# -----------------------------------------------------------------------------
-# Paths & Config
-# -----------------------------------------------------------------------------
-BASE_DIR = Path(__file__).resolve().parent
-DATA_DIR = BASE_DIR / "data"
-# 允許用環境變數覆蓋 DB 位置（預設為 repo 內 data/mvp.sqlite3）
-DB_PATH = Path(os.environ.get("DB_PATH", str(DATA_DIR / "mvp.sqlite3")))
-UPLOAD_DIR = Path(os.environ.get("UPLOAD_DIR", str(DATA_DIR / "uploads")))
-UPLOAD_DIR.mkdir(parents=True, exist_ok=True)
-ADS_DIR = Path(os.environ.get("ADS_DIR", str(DATA_DIR / "ads")))
-ADS_DIR.mkdir(parents=True, exist_ok=True)
-
-REKOG_RESET = os.environ.get("REKOG_RESET", "").strip().lower() in {"1", "true", "yes"}
-
-
-PERSONA_LABELS = {
-    "dessert-lover": "甜點收藏家",
-    "family-groceries": "幼兒園家長",
-    "fitness-enthusiast": "健身族",
-    "home-manager": "家庭主婦",
-    "wellness-gourmet": "健康食品愛好者",
-    "unknown": "未註冊客戶",
-}
-
-app = Flask(__name__, template_folder=str(BASE_DIR / "templates"))
-app.config["JSON_AS_ASCII"] = False
-app.config["ADS_DIR"] = str(ADS_DIR)  # 儲存為字串路徑
-app.register_blueprint(adgen_blueprint)
-
-# -----------------------------------------------------------------------------
-# Services (Vertex AI / AWS Rekognition / DB)
-# -----------------------------------------------------------------------------
-gemini = GeminiService()
-
-rekognition = RekognitionService()
-
-def _maybe_prepare_rekognition() -> None:
-    """預設不重置；只有 REKOG_RESET=1 時才清空重建。否則僅確保存在。"""
-    if not getattr(rekognition, "can_describe_faces", False):
-        logging.info("Rekognition not available; face features disabled")
-        return
-    try:
-        if REKOG_RESET:
-            if rekognition.reset_collection():
-                logging.warning("Amazon Rekognition collection reset for a clean start (REKOG_RESET=1)")
-            else:
-                logging.warning("Amazon Rekognition collection reset requested but failed; continuing")
-        else:
-            # 輕量動作：確保 collection 存在即可（若你的 service 沒有 ensure_*，可安全略過）
-            ensure_fn = getattr(rekognition, "ensure_collection", None)
-            if callable(ensure_fn):
-                ensure_fn()
-                logging.info("Amazon Rekognition collection ensured (no reset)")
-    except Exception as exc:  # 安全防護，避免啟動因雲端初始化失敗而崩潰
-        logging.warning("Rekognition prepare step failed: %s", exc)
-
-_maybe_prepare_rekognition()
-
-recognizer = FaceRecognizer(rekognition)
-
-database = Database(DB_PATH)
-database.ensure_demo_data()
-
-
-class _LatestAdHub:
-    """Broadcast the most recent ad context to connected clients."""
-
-    def __init__(self) -> None:
-        self._lock = Lock()
-        self._subscribers: set[Queue] = set()
-        self._context: dict[str, object] | None = None
-
-    def snapshot(self) -> dict[str, object] | None:
-        with self._lock:
-            if self._context is None:
-                return None
-            return json.loads(json.dumps(self._context))
-
-    def subscribe(self) -> Queue:
-        queue: Queue = Queue()
-        with self._lock:
-            self._subscribers.add(queue)
-            context = self._context
-        if context is not None:
-            queue.put(context)
-        return queue
-
-    def unsubscribe(self, queue: Queue) -> None:
-        with self._lock:
-            self._subscribers.discard(queue)
-
-    def publish(self, context: dict[str, object]) -> None:
-        with self._lock:
-            self._context = context
-            subscribers = list(self._subscribers)
-        for queue in subscribers:
-            queue.put(context)
-
-
-_latest_ad_hub = _LatestAdHub()
-
-
-def _persona_label_display(profile_label: str | None) -> str | None:
-    if not profile_label:
-        return None
-    return PERSONA_LABELS.get(
-        profile_label,
-        profile_label.replace("-", " ").title(),
-    )
-
-
-def _serialize_ad_context(context: AdContext) -> dict[str, object]:
-    return {
-        "member_id": context.member_id,
-        "member_code": context.member_code,
-        "headline": context.headline,
-        "subheading": context.subheading,
-        "highlight": context.highlight,
-        "purchases": [
-            {
-                "item": purchase.item,
-                "purchased_at": purchase.purchased_at,
-                "product_category": purchase.product_category,
-                "internal_item_code": purchase.internal_item_code,
-                "unit_price": purchase.unit_price,
-                "quantity": purchase.quantity,
-                "total_price": purchase.total_price,
-            }
-            for purchase in context.purchases
-        ],
-    }
-
-_existing_event = database.get_latest_upload_event()
-if _existing_event is not None:
-    _existing_purchases = database.get_purchase_history(_existing_event.member_id)
-    _existing_context = build_ad_context(
-        _existing_event.member_id, _existing_purchases
-    )
-    _latest_ad_hub.publish(_serialize_ad_context(_existing_context))
-
-    del _existing_context, _existing_event, _existing_purchases
-
-
-
-@app.get("/")
-def index() -> str:
-    return render_template("index.html")
-
-@app.get("/dashboard")
-def dashboard() -> str:
-    """Render the customer dashboard demo page."""
-    requested_member_id = request.args.get("member_id")
-    member_id = requested_member_id or None
-
-    try:
-        requested_page = int(request.args.get("page", "1"))
-    except ValueError:
-        requested_page = 1
-    requested_page = max(1, requested_page)
-
-    profile = None
-    if member_id:
-        profile = database.get_member_profile(member_id)
-
-    if profile is None:
-        latest_event = database.get_latest_upload_event()
-        if latest_event:
-            member_id = latest_event.member_id
-            profile = database.get_member_profile(member_id)
-
-    if profile is None:
-        for seed_member_id in SEED_MEMBER_IDS:
-            seeded_profile = database.get_member_profile(seed_member_id)
-            if seeded_profile is not None:
-                member_id = seed_member_id
-                profile = seeded_profile
-                break
-
-    purchases: list[Purchase] = []
-    full_history: list[Purchase] = []
-    page = 1
-    page_count = 1
-    has_prev = False
-    has_next = False
-    total_purchases = 0
-    predicted_items = []
-    prediction_window_label: str | None = None
-    if profile and member_id:
-        full_history = database.get_purchase_history(member_id)
-        prediction_result = predict_next_purchases(full_history, profile=profile)
-        predicted_items = prediction_result.items
-        prediction_window_label = prediction_result.window_label
-
-        limit = 7
-        total_purchases = len(full_history)
-        if total_purchases:
-            page_count = max(1, math.ceil(total_purchases / limit))
-            page = min(max(1, requested_page), page_count)
-            offset = (page - 1) * limit
-            purchases = full_history[offset : offset + limit]
-        else:
-            page = 1
-            page_count = 1
-            purchases = []
-        has_prev = page > 1
-        has_next = page < page_count
-    else:
-        page = 1
-        page_count = 1
-        has_prev = False
-        has_next = False
-
-    points_balance_display: str | None = None
-    if profile and profile.points_balance is not None:
-        points_balance_display = f"{profile.points_balance:,.0f}"
-
-    joined_at_display: str | None = None
-    if profile and profile.joined_at:
-        for fmt in ("%Y-%m-%dT%H:%M:%S", "%Y-%m-%d %H:%M:%S", "%Y-%m-%d %H:%M", "%Y-%m-%d"):
-            try:
-                joined_dt = datetime.strptime(profile.joined_at, fmt)
-            except ValueError:
-                continue
-            else:
-                joined_at_display = joined_dt.strftime("%Y-%m-%d")
-                break
-        else:
-            joined_at_display = profile.joined_at
-
-    persona_label: str | None = None
-    display_name: str | None = None
-    if profile:
-        persona_label = _persona_label_display(profile.profile_label)
-        display_name = profile.name or persona_label
-    if display_name is None:
-        display_name = "尚未註冊會員"
-
-    profile_image_url: str | None = None
-    if profile and profile.first_image_filename:
-        static_upload_path = Path(app.static_folder or "") / "uploads" / profile.first_image_filename
-        if static_upload_path.exists():
-            profile_image_url = url_for(
-                "static", filename=f"uploads/{profile.first_image_filename}"
-            )
-        else:
-            upload_file = UPLOAD_DIR / profile.first_image_filename
-            if upload_file.exists():
-                profile_image_url = url_for(
-                    "serve_upload_image", filename=profile.first_image_filename
-                )
-
-    return render_template(
-        "dashboard.html",
-        profile=profile,
-        purchases=purchases,
-        persona_label=persona_label,
-        display_name=display_name,
-        points_balance_display=points_balance_display,
-        joined_at_display=joined_at_display,
-        profile_image_url=profile_image_url,
-        requested_member_id=requested_member_id,
-        resolved_member_id=member_id,
-        page=page,
-        page_count=page_count,
-        has_prev=has_prev,
-        has_next=has_next,
-        total_purchases=total_purchases,
-        full_purchase_history=full_history,
-        predicted_items=predicted_items,
-        prediction_window_label=prediction_window_label,
-    )
-
-
-@app.post("/upload_face")
-def upload_face():
-    """Receive an image from the ESP32-CAM and return the member identifier."""
-    overall_start = perf_counter()
-
-    try:
-        image_bytes, mime_type = _extract_image_payload(request)
-    except ValueError as exc:
-        return jsonify({"status": "error", "message": str(exc)}), 400
-
-    upload_duration = perf_counter() - overall_start
-
-    recognition_start = perf_counter()
-    try:
-        encoding = recognizer.encode(image_bytes, mime_type=mime_type)
-    except ValueError as exc:
-        return jsonify({"status": "error", "message": str(exc)}), 422
-
-    member_id, distance = database.find_member_by_encoding(encoding, recognizer)
-    new_member = False
-    if member_id is None:
-        member_id = database.create_member(encoding, recognizer.derive_member_id(encoding))
-        _create_welcome_purchase(member_id)
-        new_member = True
-
-    if new_member:
-        indexed_encoding = recognizer.register_face(image_bytes, member_id)
-        if indexed_encoding is not None:
-            database.update_member_encoding(member_id, indexed_encoding)
-
-    recognition_duration = perf_counter() - recognition_start
-
-    ad_generation_start = perf_counter()
-    purchases = database.get_purchase_history(member_id)
-    insights = analyse_purchase_intent(purchases, new_member=new_member)
-    profile = database.get_member_profile(member_id)
-
-    # 只有非 brand_new 才呼叫 LLM 產生文案
-    creative = None
-    if gemini.can_generate_ads and insights.scenario != "brand_new":
-        try:
-            creative = gemini.generate_ad_copy(
-                member_id,
-                [
-                    {
-                        "member_code": purchase.member_code,
-                        "product_category": purchase.product_category,
-                        "internal_item_code": purchase.internal_item_code,
-                        "item": purchase.item,
-                        "purchased_at": purchase.purchased_at,
-                        "unit_price": purchase.unit_price,
-                        "quantity": purchase.quantity,
-                        "total_price": purchase.total_price,
-                    }
-                    for purchase in purchases
-                ],
-                insights=insights,
-            )
-        except GeminiUnavailableError as exc:
-            logging.warning("Gemini ad generation unavailable: %s", exc)
-
-    context = build_ad_context(member_id, purchases, creative=creative)
-    _latest_ad_hub.publish(_serialize_ad_context(context))
-
-    ad_generation_duration = perf_counter() - ad_generation_start
-
-    total_duration = perf_counter() - overall_start
-
-    image_filename = _persist_upload_image(member_id, image_bytes, mime_type)
-    database.record_upload_event(
-        member_id=member_id,
-        image_filename=image_filename,
-        upload_duration=upload_duration,
-        recognition_duration=recognition_duration,
-        ad_duration=ad_generation_duration,
-        total_duration=total_duration,
-    )
-    stale_images = database.cleanup_upload_events(keep_latest=1)
-    _purge_upload_images(stale_images)
-
-    scenario_key = derive_scenario_key(insights, profile=profile)
-    hero_image_url = _resolve_hero_image_url(scenario_key)
-
-    payload = {
-        "status": "ok",
-        "member_id": member_id,
-        "member_code": database.get_member_code(member_id),
-        "new_member": new_member,
-        "ad_url": url_for("render_ad", member_id=member_id, _external=True),
-        "scenario_key": scenario_key,
-        "hero_image_url": hero_image_url,
-    }
-    if distance is not None:
-        payload["distance"] = distance
-    return jsonify(payload), 201 if new_member else 200
-
-
-@app.post("/members/merge")
-def merge_members():
-    """Merge two member identifiers when the same face was duplicated."""
-    payload = request.get_json(silent=True) or {}
-    source_id = str(payload.get("source") or "").strip()
-    target_id = str(payload.get("target") or "").strip()
-    prefer_source = bool(payload.get("prefer_source_encoding", False))
-
-    if not source_id or not target_id:
-        return jsonify({"status": "error", "message": "source 與 target 參數必須提供"}), 400
-
-    try:
-        source_encoding, target_encoding = database.merge_members(source_id, target_id)
-    except ValueError as exc:
-        message = str(exc)
-        status = 400 if "不可相同" in message else 404
-        return jsonify({"status": "error", "message": message}), status
-
-    deleted_faces = recognizer.remove_member_faces(source_id)
-
-    encoding_updated = False
-    if (
-        prefer_source
-        or (not target_encoding.signature and source_encoding.signature)
-        or (
-            source_encoding.signature
-            and source_encoding.source.startswith("rekognition")
-            and not target_encoding.source.startswith("rekognition")
-        )
-    ):
-        database.update_member_encoding(target_id, source_encoding)
-        encoding_updated = True
-
-    return jsonify(
-        {
-            "status": "ok",
-            "merged_member": source_id,
-            "into": target_id,
-            "deleted_cloud_faces": deleted_faces,
-            "encoding_updated": encoding_updated,
-        }
-    ), 200
-
-
-@app.get("/ad/<member_id>")
-def render_ad(member_id: str):
-    purchases = database.get_purchase_history(member_id)
-    insights = analyse_purchase_intent(purchases)
-    profile = database.get_member_profile(member_id)
-
-    creative = None
-    if gemini.can_generate_ads and insights.scenario != "brand_new":
-        try:
-            creative = gemini.generate_ad_copy(
-                member_id,
-                [
-                    {
-                        "member_code": purchase.member_code,
-                        "product_category": purchase.product_category,
-                        "internal_item_code": purchase.internal_item_code,
-                        "item": purchase.item,
-                        "purchased_at": purchase.purchased_at,
-                        "unit_price": purchase.unit_price,
-                        "quantity": purchase.quantity,
-                        "total_price": purchase.total_price,
-                    }
-                    for purchase in purchases
-                ],
-            )
-        except GeminiUnavailableError as exc:
-            logging.warning("Gemini ad generation unavailable: %s", exc)
-
-    context = build_ad_context(
-        member_id,
-        purchases,
-        insights=insights,
-        profile=profile,
-        creative=creative,
-    )
-    hero_image_url = _resolve_hero_image_url(context.scenario_key)
-
-    return render_template(
-        "ad.html",
-        context=context,
-        purchases=purchases,
-        hero_image_url=hero_image_url,
-        scenario_key=context.scenario_key,
-    )
-
-
-@app.get("/ad/latest")
-def render_latest_ad():
-    context = _latest_ad_hub.snapshot()
-    return render_template(
-        "ad_latest.html",
-        context=context,
-        stream_url=url_for("latest_ad_stream"),
-    )
-
-
-@app.get("/ad/latest/stream")
-def latest_ad_stream():
-    def event_stream():
-        queue = _latest_ad_hub.subscribe()
-        try:
-            while True:
-                context = queue.get()
-                payload = json.dumps(context, ensure_ascii=False)
-                yield f"data: {payload}\n\n"
-        finally:
-            _latest_ad_hub.unsubscribe(queue)
-
-    response = Response(
-        stream_with_context(event_stream()), mimetype="text/event-stream"
-    )
-    response.headers["Cache-Control"] = "no-cache"
-    return response
-
-
-@app.get("/latest_upload")
-def latest_upload_dashboard():
-    event = database.get_latest_upload_event()
-    if event is None:
-        return render_template(
-            "latest_upload.html",
-            event=None,
-            members_url=url_for("member_directory"),
-            display_name=None,
-            persona_label=None,
-        )
-
-    image_url = None
-    if event.image_filename:
-        image_url = url_for("serve_upload_image", filename=event.image_filename)
-
-    profile = database.get_member_profile(event.member_id)
-    persona_label: str | None = None
-    display_name: str | None = None
-    if profile:
-        persona_label = _persona_label_display(profile.profile_label)
-        display_name = profile.name or persona_label
-    if display_name is None:
-        display_name = "尚未命名會員"
-
-    return render_template(
-        "latest_upload.html",
-        event=event,
-        image_url=image_url,
-        ad_url=url_for("render_ad", member_id=event.member_id, _external=True),
-        members_url=url_for("member_directory"),
-        display_name=display_name,
-        persona_label=persona_label,
-    )
-
-
-@app.get("/members")
-def member_directory():
-    profiles = database.list_member_profiles()
-    directory: list[dict[str, object]] = []
-
-    for profile in profiles:
-        purchases: list[Purchase] = []
-        if profile.member_id:
-            purchases = database.get_purchase_history(profile.member_id)
-
-
-        persona_label = _persona_label_display(profile.profile_label)
-        display_name = profile.name or persona_label or "尚未命名會員"
-
-        directory.append(
-            {
-                "profile": profile,
-                "purchases": purchases,
-                "persona_label": persona_label,
-                "display_name": display_name,
-            }
-        )
-
-
-    return render_template("members.html", members=directory)
-
-
-@app.get("/manager")
-def manager_dashboard_view():
-    member_id = (request.args.get("member_id") or "").strip()
-    profiles = database.list_member_profiles()
-    selectable_members = [profile for profile in profiles if profile.member_id]
-
-    selected_id = member_id or (selectable_members[0].member_id if selectable_members else "")
-    context: dict[str, object] | None = None
-    error: str | None = None
-
-    if selected_id:
-        purchases = database.get_purchase_history(selected_id)
-        profile = database.get_member_profile(selected_id)
-        insights = analyse_purchase_intent(purchases)
-        scenario_key = derive_scenario_key(insights, profile=profile)
-        hero_image_url = _manager_hero_image(profile, scenario_key)
-        prediction = predict_next_purchases(
-            purchases,
-            profile=profile,
-            insights=insights,
-            limit=7,
-        )
-
-        context = {
-            "member_id": selected_id,
-            "member": profile,
-            "analysis": insights,
-            "scenario_key": scenario_key,
-            "hero_image_url": hero_image_url,
-            "prediction": prediction,
-            "ad_url": url_for("render_ad", member_id=selected_id, v2=1, _external=False),
-        }
-    else:
-        error = "尚未建立任何會員資料"
-
-    return render_template(
-        "manager.html",
-        context=context,
-        member_id=member_id,
-        members=selectable_members,
-        error=error,
-    )
-
-
-@app.get("/uploads/<path:filename>")
-def serve_upload_image(filename: str):
-    return send_from_directory(UPLOAD_DIR, filename, conditional=True)
-
-
-# === VM 圖庫對外供圖（/ad-assets/<filename>） ===
-@app.get("/ad-assets/<path:filename>")
-def serve_ad_asset(filename: str):
-    ads_dir = current_app.config.get("ADS_DIR") or ""
-    if not ads_dir:
-        abort(404)
-
-    # 安全拼接與邊界檢查
-    safe_path = safe_join(ads_dir, filename)
-    if not safe_path:
-        abort(404)
-
-    base = os.path.realpath(ads_dir)
-    full = os.path.realpath(safe_path)
-    if (not full.startswith(base)) or (not os.path.isfile(full)):
-        abort(404)
-
-    return send_from_directory(ads_dir, os.path.basename(full), conditional=True)
-
-
-# === 新樣式預覽（不影響 /ad/<member_id>）===
-@app.get("/ad-preview/<path:filename>")
-def ad_preview(filename: str):
-    hero_image_url = url_for("serve_ad_asset", filename=filename)
-    return render_template(
-        "ad.html",
-        hero_image_url=hero_image_url,
-        scenario_key=request.args.get("scenario_key", "brand_new"),
-    )
-
-
-@app.get("/health")
-def health_check():
-    # 強化健康檢查，方便遠端排錯
-    ads_dir = current_app.config.get("ADS_DIR") or ""
-    ads_path = Path(ads_dir)
-    exists = ads_path.is_dir()
-    sample: list[str] = []
-    if exists:
-        try:
-            sample = [entry.name for entry in sorted(ads_path.iterdir())[:10]]
-        except OSError:
-            sample = []
-    return jsonify(
-        {
-            "status": "ok",
-            "ads_dir": ads_dir,
-            "ads_dir_exists": exists,
-            "ads_dir_sample": sample,
-        }
-    )
-
-
-@app.get("/healthz")
-def extended_health_check():
-    ads_dir = current_app.config.get("ADS_DIR") or ""
-    ads_path = Path(ads_dir)
-    exists = ads_path.is_dir()
-    writable = exists and os.access(ads_path, os.W_OK)
-    sample: list[str] = []
-    if exists:
-        try:
-            sample = [entry.name for entry in sorted(ads_path.iterdir())[:10]]
-        except OSError as exc:
-            logging.warning("Failed to inspect ads directory %s: %s", ads_path, exc)
-
-    bucket_name = os.environ.get("ASSET_BUCKET", "")
-    gcs_status: dict[str, object] = {"bucket": bucket_name, "reachable": False}
-    if bucket_name:
-        try:
-            client = storage.Client()
-            bucket = client.bucket(bucket_name)
-            gcs_status["reachable"] = bucket.exists()
-        except Exception as exc:  # pylint: disable=broad-except
-            gcs_status["error"] = str(exc)
-    else:
-        gcs_status["error"] = "ASSET_BUCKET not configured"
-
-    # 併入 Vertex AI 健康資訊
-    ai_status = gemini.health_probe()
-
-    return jsonify(
-        {
-            "status": "ok" if ai_status.get("vertexai") == "initialized" else "degraded",
-            "ads_dir": str(ads_path),
-            "ads_dir_exists": exists,
-            "ads_dir_writable": writable,
-            "ads_dir_sample": sample,
-            "gcs": gcs_status,
-            "vertex": ai_status,
-        }
-    )
-
-
-# ---------------------------------------------------------------------------
-# Helpers
-# ---------------------------------------------------------------------------
-
-def _manager_hero_image(profile, scenario_key: str) -> str | None:
-    if profile and profile.first_image_filename:
-        return url_for("serve_upload_image", filename=profile.first_image_filename)
-    return _resolve_hero_image_url(scenario_key)
-
-
-def _resolve_hero_image_url(scenario_key: str) -> str | None:
-    """優先使用 VM 圖庫（/ad-assets），缺檔時回退到 repo 內的 /static/images/ads。"""
-    filename = AD_IMAGE_BY_SCENARIO.get(scenario_key) or AD_IMAGE_BY_SCENARIO.get("brand_new")
-    if not filename:
-        return None
-
-    ads_dir = current_app.config.get("ADS_DIR") or ""
-    if ads_dir:
-        candidate = Path(ads_dir) / filename
-        if candidate.is_file():
-            return url_for("serve_ad_asset", filename=filename)
-
-    # fallback：讓畫面至少有圖（走 Flask static）
-    return url_for("static", filename=f"images/ads/{filename}")
-
-
-def _extract_image_payload(req) -> Tuple[bytes, str]:
-    if req.files:
-        for key in ("image", "file", "photo"):
-            if key in req.files:
-                uploaded = req.files[key]
-                data = uploaded.read()
-                if data:
-                    return data, uploaded.mimetype or req.mimetype or "image/jpeg"
-    data = req.get_data()
-    if not data:
-        raise ValueError("No image data found in request")
-    return data, req.mimetype or "image/jpeg"
-
-
-def _create_welcome_purchase(member_id: str) -> None:
-    now = datetime.now().replace(second=0, microsecond=0)
-    database.add_purchase(
-        member_id,
-        item="歡迎禮盒",
-        product_category="迎新禮遇",
-        internal_item_code="WELCOME-001",
-        purchased_at=now.strftime("%Y-%m-%d %H:%M"),
-        unit_price=880.0,
-        quantity=1,
-        total_price=880.0,
-    )
-
-
-def _persist_upload_image(member_id: str, image_bytes: bytes, mime_type: str) -> str | None:
-    extension = mimetypes.guess_extension(mime_type or "") or ".jpg"
-    if extension == ".jpe":
-        extension = ".jpg"
-    timestamp = datetime.now().strftime("%Y%m%d%H%M%S")
-    unique_suffix = uuid4().hex
-    filename = f"{timestamp}_{unique_suffix}_{member_id}{extension}"
-    path = UPLOAD_DIR / filename
-    try:
-
-        with Image.open(BytesIO(image_bytes)) as image:
-            normalized = ImageOps.exif_transpose(image)
-            save_kwargs: dict[str, object] = {}
-            image_format = (image.format or normalized.format or "").upper()
-            if image_format == "JPEG" or extension.lower() in {".jpg", ".jpeg"}:
-                save_kwargs.update(quality=95, optimize=True)
-            normalized.save(path, **save_kwargs)
-    except (UnidentifiedImageError, OSError) as exc:
-        logging.warning(
-            "Failed to normalise uploaded image %s via Pillow: %s", filename, exc
-        )
-        try:
-            path.write_bytes(image_bytes)
-        except OSError as write_exc:
-            logging.warning("Failed to persist uploaded image %s: %s", path, write_exc)
-            return None
-
-    return filename
-
-
-def _purge_upload_images(filenames: Iterable[str]) -> None:
-    for filename in set(filter(None, filenames)):
-        path = UPLOAD_DIR / filename
-        try:
-            if path.exists():
-                path.unlink()
-        except OSError as exc:
-            logging.warning("Failed to delete old upload image %s: %s", path, exc)
-
-
-if __name__ == "__main__":
-    # 開發模式直接啟動；部署請用 gunicorn / systemd 並確保帶入 ADS_DIR / DB_PATH 等
-    app.run(host="0.0.0.0", port=8000, debug=True)
->>>>>>> f91a16df
+
+# backend/app.py
+"""Flask backend for the ESP32-CAM retail advertising MVP."""
+from __future__ import annotations
+
+import json
+import logging
+import math
+import mimetypes
+import os
+from datetime import datetime
+from io import BytesIO
+from pathlib import Path
+from queue import Queue, Empty
+from threading import Lock
+from time import perf_counter
+from typing import Any, Iterable, Mapping, Tuple, Literal
+from uuid import uuid4
+
+from flask import (
+    Flask,
+    Response,
+    abort,
+    current_app,
+    jsonify,
+    render_template,
+    request,
+    send_from_directory,
+    stream_with_context,
+    url_for,
+)
+
+from PIL import Image, ImageOps, UnidentifiedImageError
+
+from werkzeug.utils import safe_join
+
+from .advertising import (
+    AD_IMAGE_BY_SCENARIO,
+    AdContext,
+    TEMPLATE_IMAGE_BY_ID,
+    analyse_purchase_intent,
+    build_ad_context,
+    derive_scenario_key,
+)
+from .ai import GeminiService, GeminiUnavailableError
+from .aws import RekognitionService
+from .database import Database, MemberProfile, Purchase, SEED_MEMBER_IDS
+
+from .prediction import predict_next_purchases
+from .recognizer import FaceRecognizer
+from .routes import adgen_blueprint
+
+# -----------------------------------------------------------------------------
+# Logging
+# -----------------------------------------------------------------------------
+logging.basicConfig(
+    level=logging.INFO,
+    format="%(asctime)s %(levelname)s [%(name)s] %(message)s",
+)
+logger = logging.getLogger(__name__)
+
+# -----------------------------------------------------------------------------
+# Paths & Config
+# -----------------------------------------------------------------------------
+BASE_DIR = Path(__file__).resolve().parent
+DATA_DIR = BASE_DIR / "data"
+# 允許用環境變數覆蓋 DB 位置（預設為 repo 內 data/mvp.sqlite3）
+DB_PATH = Path(os.environ.get("DB_PATH", str(DATA_DIR / "mvp.sqlite3")))
+UPLOAD_DIR = Path(os.environ.get("UPLOAD_DIR", str(DATA_DIR / "uploads")))
+UPLOAD_DIR.mkdir(parents=True, exist_ok=True)
+ADS_DIR = Path(os.environ.get("ADS_DIR", str(DATA_DIR / "ads")))
+ADS_DIR.mkdir(parents=True, exist_ok=True)
+
+REKOG_RESET = os.environ.get("REKOG_RESET", "").strip().lower() in {"1", "true", "yes"}
+
+PERSONA_LABELS = {
+    "dessert-lover": "甜點收藏家",
+    "family-groceries": "幼兒園家長",
+    "fitness-enthusiast": "健身族",
+    "home-manager": "家庭主婦",
+    "wellness-gourmet": "健康食品愛好者",
+}
+
+app = Flask(__name__, template_folder=str(BASE_DIR / "templates"))
+app.config["JSON_AS_ASCII"] = False
+app.config["ADS_DIR"] = str(ADS_DIR)  # 儲存為字串路徑
+app.register_blueprint(adgen_blueprint)
+
+# -----------------------------------------------------------------------------
+# Services (Gemini Text / AWS Rekognition / DB)
+# -----------------------------------------------------------------------------
+
+gemini = GeminiService()
+
+# ---- 重要：相容性 shim（避免其他模組仍 import `Gemini` 時失敗）----
+try:
+    from . import ai as _ai_mod  # 相對匯入 backend.ai
+    if not hasattr(_ai_mod, "Gemini") and hasattr(_ai_mod, "GeminiService"):
+        setattr(_ai_mod, "Gemini", _ai_mod.GeminiService)
+        logger.info("Back-compat shim enabled: backend.ai.Gemini -> GeminiService")
+except Exception as _shim_exc:  # 不影響主流程
+    logger.warning("Back-compat shim failed to set backend.ai.Gemini: %s", _shim_exc)
+
+rekognition = RekognitionService()
+
+
+def _maybe_prepare_rekognition() -> None:
+    """預設不重置；只有 REKOG_RESET=1 時才清空重建。否則僅確保存在。"""
+    if not getattr(rekognition, "can_describe_faces", False):
+        logging.info("Rekognition not available; face features disabled")
+        return
+    try:
+        if REKOG_RESET:
+            if rekognition.reset_collection():
+                logging.warning("Amazon Rekognition collection reset for a clean start (REKOG_RESET=1)")
+            else:
+                logging.warning("Amazon Rekognition collection reset requested but failed; continuing")
+        else:
+            ensure_fn = getattr(rekognition, "ensure_collection", None)
+            if callable(ensure_fn):
+                ensure_fn()
+                logging.info("Amazon Rekognition collection ensured (no reset)")
+    except Exception as exc:  # 安全防護，避免啟動因雲端初始化失敗而崩潰
+        logging.warning("Rekognition prepare step failed: %s", exc)
+
+
+_maybe_prepare_rekognition()
+
+recognizer = FaceRecognizer(rekognition)
+
+database = Database(DB_PATH)
+database.ensure_demo_data()
+
+
+class _LatestAdHub:
+    """Broadcast the most recent ad context to connected clients."""
+
+    def __init__(self) -> None:
+        self._lock = Lock()
+        self._subscribers: set[Queue] = set()
+        self._context: dict[str, object] | None = None
+
+    def snapshot(self) -> dict[str, object] | None:
+        with self._lock:
+            if self._context is None:
+                return None
+            return json.loads(json.dumps(self._context))
+
+    def subscribe(self) -> Queue:
+        queue: Queue = Queue()
+        with self._lock:
+            self._subscribers.add(queue)
+            context = self._context
+        if context is not None:
+            queue.put(context)
+        return queue
+
+    def unsubscribe(self, queue: Queue) -> None:
+        with self._lock:
+            self._subscribers.discard(queue)
+
+    def publish(self, context: dict[str, object]) -> None:
+        with self._lock:
+            self._context = context
+            subscribers = list(self._subscribers)
+        for queue in subscribers:
+            queue.put(context)
+
+
+_latest_ad_hub = _LatestAdHub()
+_warmup_once_lock = Lock()
+_warmup_ran = False
+
+
+
+
+def _seed_latest_ad_hub() -> None:
+    """Lazy warm-up: run on first incoming request, not at import time."""
+    try:
+        event = database.get_latest_upload_event()
+        if not event:
+            return
+
+        purchases = database.get_purchase_history(event.member_id)
+        profile = database.get_member_profile(event.member_id)
+
+        prediction_items: list[Any] = []
+        try:
+            pr = predict_next_purchases(purchases, profile=profile)
+            if getattr(pr, "items", None):
+                prediction_items = list(pr.items)
+        except Exception as exc:
+            logging.warning(
+                "Prediction pipeline unavailable for %s during warmup: %s",
+                event.member_id,
+                exc,
+            )
+            prediction_items = []
+
+        timings = {
+            "upload": getattr(event, "upload_duration", None),
+            "recognition": getattr(event, "recognition_duration", None),
+            "generation": getattr(event, "ad_duration", None),
+            "total": getattr(event, "total_duration", None),
+        }
+
+        ctx = build_ad_context(
+            event.member_id,
+            purchases,
+            profile=profile,
+            profile_snapshot=None,
+            prediction_items=prediction_items,
+            audience=_determine_audience(
+                new_member=False, profile=profile, purchases=purchases
+            ),
+            timings=timings,
+            detected_at=getattr(event, "created_at", None),
+        )
+
+        _latest_ad_hub.publish(_serialize_ad_context(ctx))
+
+    except Exception as exc:
+        logging.warning("Warmup seed failed (lazy): %s", exc)
+
+def _persona_label_display(profile_label: str | None) -> str | None:
+    if not profile_label:
+        return None
+    return PERSONA_LABELS.get(
+        profile_label,
+        profile_label.replace("-", " ").title(),
+    )
+
+
+
+def _serialize_ad_context(context: AdContext) -> dict[str, object]:
+    try:
+        ad_url = url_for("render_ad", member_id=context.member_id, _external=True)
+    except RuntimeError:
+        ad_url = f"/ad/{context.member_id}"
+
+    try:
+        offer_url = url_for("render_ad_offer", member_id=context.member_id, _external=True)
+    except RuntimeError:
+        offer_url = f"/ad/{context.member_id}/offer"
+
+    audience = context.audience
+    cta_href = context.cta_href or ""
+    if not cta_href:
+        cta_href = offer_url or ad_url
+    elif cta_href.startswith("#") and audience == "member":
+        cta_href = offer_url or ad_url
+
+    payload: dict[str, object] = {
+        "member_id": context.member_id,
+        "member_code": context.member_code,
+        "headline": context.headline,
+        "subheading": context.subheading,
+        "highlight": context.highlight,
+        "template_id": context.template_id,
+        "audience": context.audience,
+        "scenario_key": context.scenario_key,
+        "cta_text": context.cta_text,
+        "cta_href": cta_href,
+        "purchases": [
+            {
+                "item": purchase.item,
+                "purchased_at": purchase.purchased_at,
+                "product_category": purchase.product_category,
+                "internal_item_code": purchase.internal_item_code,
+                "unit_price": purchase.unit_price,
+                "quantity": purchase.quantity,
+                "total_price": purchase.total_price,
+            }
+            for purchase in context.purchases
+        ],
+        "predicted_candidates": [dict(candidate) for candidate in context.predicted_candidates],
+        "timings": dict(context.timings or {}),
+    }
+    if context.profile:
+        payload["profile"] = dict(context.profile)
+    if context.predicted:
+        payload["predicted"] = dict(context.predicted)
+    if context.detected_at:
+        payload["detected_at"] = context.detected_at
+
+    payload["hero_image_url"] = _resolve_template_image(context.template_id)
+    payload["status"] = "ok"
+    payload["ad_url"] = ad_url
+    payload["offer_url"] = offer_url
+    latest_event = database.get_latest_upload_event()
+    if latest_event is not None:
+        payload["event_id"] = latest_event.id
+    return payload
+
+
+@app.get("/")
+def index() -> str:
+    return render_template("index.html")
+
+
+@app.get("/demo/upload-ad")
+def simple_upload_demo() -> str:
+    """Serve a minimal uploader that drives the face recognition flow."""
+    return render_template("simple_upload.html")
+
+
+@app.get("/dashboard")
+def dashboard() -> str:
+    """Render the customer dashboard demo page."""
+
+    requested_member_id = request.args.get("member_id")
+    member_id = requested_member_id or None
+
+    try:
+        requested_page = int(request.args.get("page", "1"))
+    except ValueError:
+        requested_page = 1
+    requested_page = max(1, requested_page)
+
+    profile = None
+    if member_id:
+        profile = database.get_member_profile(member_id)
+
+    if profile is None:
+        latest_event = database.get_latest_upload_event()
+        if latest_event:
+            member_id = latest_event.member_id
+            profile = database.get_member_profile(member_id)
+
+    if profile is None:
+        for seed_member_id in SEED_MEMBER_IDS:
+            seeded_profile = database.get_member_profile(seed_member_id)
+            if seeded_profile is not None:
+                member_id = seed_member_id
+                profile = seeded_profile
+                break
+
+    purchases: list[Purchase] = []
+    page = 1
+    page_count = 1
+    has_prev = False
+    has_next = False
+    total_purchases = 0
+    predicted_items = []
+    prediction_window_label: str | None = None
+    if profile and member_id:
+        full_history = database.get_purchase_history(member_id)
+        prediction_result = predict_next_purchases(full_history, profile=profile)
+        predicted_items = prediction_result.items
+        prediction_window_label = prediction_result.window_label
+
+        limit = 7
+        total_purchases = len(full_history)
+        if total_purchases:
+            page_count = max(1, math.ceil(total_purchases / limit))
+            page = min(max(1, requested_page), page_count)
+            offset = (page - 1) * limit
+            purchases = full_history[offset : offset + limit]
+        else:
+            page = 1
+            page_count = 1
+            purchases = []
+        has_prev = page > 1
+        has_next = page < page_count
+    else:
+        page = 1
+        page_count = 1
+        has_prev = False
+        has_next = False
+
+    points_balance_display: str | None = None
+    if profile and profile.points_balance is not None:
+        points_balance_display = f"{profile.points_balance:,.0f}"
+
+    joined_at_display: str | None = None
+    if profile and profile.joined_at:
+        for fmt in ("%Y-%m-%dT%H:%M:%S", "%Y-%m-%d %H:%M:%S", "%Y-%m-%d %H:%M", "%Y-%m-%d"):
+            try:
+                joined_dt = datetime.strptime(profile.joined_at, fmt)
+            except ValueError:
+                continue
+            else:
+                joined_at_display = joined_dt.strftime("%Y-%m-%d")
+                break
+        else:
+            joined_at_display = profile.joined_at
+
+    persona_label: str | None = None
+    display_name: str | None = None
+    if profile:
+        persona_label = _persona_label_display(profile.profile_label)
+        display_name = profile.name or persona_label
+    if display_name is None:
+        display_name = "尚未命名會員"
+
+    profile_image_url: str | None = None
+    if profile and profile.first_image_filename:
+        static_upload_path = Path(app.static_folder or "") / "uploads" / profile.first_image_filename
+        if static_upload_path.exists():
+            profile_image_url = url_for(
+                "static", filename=f"uploads/{profile.first_image_filename}"
+            )
+        else:
+            upload_file = UPLOAD_DIR / profile.first_image_filename
+            if upload_file.exists():
+                profile_image_url = url_for(
+                    "serve_upload_image", filename=profile.first_image_filename
+                )
+
+    return render_template(
+        "dashboard.html",
+        profile=profile,
+        purchases=purchases,
+        persona_label=persona_label,
+        display_name=display_name,
+        points_balance_display=points_balance_display,
+        joined_at_display=joined_at_display,
+        profile_image_url=profile_image_url,
+        requested_member_id=requested_member_id,
+        resolved_member_id=member_id,
+        page=page,
+        page_count=page_count,
+        has_prev=has_prev,
+        has_next=has_next,
+        total_purchases=total_purchases,
+        predicted_items=predicted_items,
+        prediction_window_label=prediction_window_label,
+    )
+
+
+@app.post("/upload_face")
+def upload_face():
+    """Receive an image from the ESP32-CAM and return the member identifier."""
+    overall_start = perf_counter()
+
+    try:
+        image_bytes, mime_type = _extract_image_payload(request)
+    except ValueError as exc:
+        return jsonify({"status": "error", "message": str(exc)}), 400
+
+    upload_duration = perf_counter() - overall_start
+
+    recognition_start = perf_counter()
+    try:
+        encoding = recognizer.encode(image_bytes, mime_type=mime_type)
+    except ValueError as exc:
+        return jsonify({"status": "error", "message": str(exc)}), 422
+
+    resolved = database.resolve_member_id(encoding, recognizer)
+    member_id = resolved.member_id
+    distance = resolved.distance
+    new_member = resolved.new_member
+
+    if new_member:
+        _create_welcome_purchase(member_id)
+        indexed_encoding = recognizer.register_face(image_bytes, member_id)
+        if indexed_encoding is not None:
+            database.update_member_encoding(member_id, indexed_encoding)
+    else:
+        if resolved.auto_merged_source:
+            removed = recognizer.remove_member_faces(resolved.auto_merged_source)
+            if removed:
+                logger.info("Removed %d faces for provisional member %s after seed merge", removed, resolved.auto_merged_source)
+            indexed_encoding = recognizer.register_face(image_bytes, member_id)
+            if indexed_encoding is not None:
+                database.update_member_encoding(member_id, indexed_encoding)
+        if resolved.encoding_updated:
+            logger.info("Refreshed stored encoding for member %s", member_id)
+
+    recognition_duration = perf_counter() - recognition_start
+
+    ad_generation_start = perf_counter()
+    purchases = database.get_purchase_history(member_id)
+    insights = analyse_purchase_intent(purchases, new_member=new_member)
+    profile = database.get_member_profile(member_id)
+
+
+    audience = _determine_audience(new_member=new_member, profile=profile, purchases=purchases)
+    prediction_items: list[Any] = []
+    predicted_dict: dict[str, Any] | None = None
+    try:
+        prediction_result = predict_next_purchases(purchases, profile=profile, insights=insights)
+        if getattr(prediction_result, "items", None):
+            prediction_items = list(prediction_result.items)
+            predicted_dict = _prediction_to_dict(prediction_items[0])
+    except Exception as exc:
+        logging.warning('Prediction pipeline unavailable for %s: %s', member_id, exc)
+        prediction_items = []
+        predicted_dict = None
+    
+    creative = None
+    if gemini.can_generate_ads and audience != "new":
+        try:
+            creative = gemini.generate_ad_copy(
+                member_id,
+                [
+                    {
+                        "member_code": purchase.member_code,
+                        "product_category": purchase.product_category,
+                        "internal_item_code": purchase.internal_item_code,
+                        "item": purchase.item,
+                        "purchased_at": purchase.purchased_at,
+                        "unit_price": purchase.unit_price,
+                        "quantity": purchase.quantity,
+                        "total_price": purchase.total_price,
+                    }
+                    for purchase in purchases
+                ],
+                insights=insights,
+                predicted=predicted_dict or {},
+                audience=audience,
+            )
+        except GeminiUnavailableError as exc:
+            logging.warning("Gemini ad generation unavailable: %s", exc)
+    
+    ad_generation_duration = perf_counter() - ad_generation_start
+    
+    image_filename = _persist_upload_image(member_id, image_bytes, mime_type)
+    timings_snapshot = {
+        "upload": round(upload_duration, 3),
+        "recognition": round(recognition_duration, 3),
+        "generation": round(ad_generation_duration, 3),
+    }
+    detected_at = datetime.now().strftime("%Y-%m-%d %H:%M:%S")
+    
+    profile_snapshot = _profile_snapshot(
+        profile,
+        member_id=member_id,
+        image_filename=image_filename,
+    )
+    
+    context = build_ad_context(
+        member_id,
+        purchases,
+        insights=insights,
+        profile=profile,
+        profile_snapshot=profile_snapshot,
+        creative=creative,
+        predicted_item=predicted_dict,
+        prediction_items=prediction_items,
+        audience=audience,
+        timings=timings_snapshot,
+        detected_at=detected_at,
+    )
+    
+    total_duration = perf_counter() - overall_start
+    timings_snapshot["total"] = round(total_duration, 3)
+    context.timings = timings_snapshot
+    
+    _latest_ad_hub.publish(_serialize_ad_context(context))
+    
+    database.record_upload_event(
+        member_id=member_id,
+        image_filename=image_filename,
+        upload_duration=upload_duration,
+        recognition_duration=recognition_duration,
+        ad_duration=ad_generation_duration,
+        total_duration=total_duration,
+    )
+    stale_images = database.cleanup_upload_events(keep_latest=1)
+    _purge_upload_images(stale_images)
+
+    hero_image_url = _resolve_template_image(context.template_id)
+    payload = {
+        "status": "ok",
+        "member_id": member_id,
+        "member_code": database.get_member_code(member_id),
+        "new_member": new_member,
+        "ad_url": url_for("render_ad", member_id=member_id, _external=True),
+        "offer_url": url_for("render_ad_offer", member_id=member_id, _external=True),
+        "template_id": context.template_id,
+        "audience": audience,
+        "scenario_key": context.scenario_key,
+        "hero_image_url": hero_image_url,
+        "headline": context.headline,
+        "subheading": context.subheading,
+        "highlight": context.highlight,
+        "detected_at": detected_at,
+    }
+    if predicted_dict:
+        payload["predicted"] = predicted_dict
+    if context.cta_text:
+        payload["cta_text"] = context.cta_text
+    cta_href = context.cta_href or ""
+    if not cta_href:
+        cta_href = payload["offer_url"]
+    elif cta_href.startswith("#") and audience == "member":
+        cta_href = payload["offer_url"]
+    payload["cta_href"] = cta_href
+
+    if distance is not None:
+        payload["distance"] = distance
+    return jsonify(payload), 201 if new_member else 200
+
+
+@app.post("/members/merge")
+def merge_members():
+    """Merge two member identifiers when the same face was duplicated."""
+    payload = request.get_json(silent=True) or {}
+    source_id = str(payload.get("source") or "").strip()
+    target_id = str(payload.get("target") or "").strip()
+    prefer_source = bool(payload.get("prefer_source_encoding", False))
+
+    if not source_id or not target_id:
+        return jsonify({"status": "error", "message": "source 與 target 參數必須提供"}), 400
+
+    try:
+        source_encoding, target_encoding = database.merge_members(source_id, target_id)
+    except ValueError as exc:
+        message = str(exc)
+        status = 400 if "不可相同" in message else 404
+        return jsonify({"status": "error", "message": message}), status
+
+    deleted_faces = recognizer.remove_member_faces(source_id)
+
+    encoding_updated = False
+    if (
+        prefer_source
+        or (not target_encoding.signature and source_encoding.signature)
+        or (
+            source_encoding.signature
+            and source_encoding.source.startswith("rekognition")
+            and not target_encoding.source.startswith("rekognition")
+        )
+    ):
+        database.update_member_encoding(target_id, source_encoding)
+        encoding_updated = True
+
+    return jsonify(
+        {
+            "status": "ok",
+            "merged_member": source_id,
+            "into": target_id,
+            "deleted_cloud_faces": deleted_faces,
+            "encoding_updated": encoding_updated,
+        }
+    ), 200
+
+
+
+def _prepare_member_ad_context(member_id: str) -> tuple[dict[str, object], MemberProfile | None]:
+    purchases = database.get_purchase_history(member_id)
+    insights = analyse_purchase_intent(purchases)
+    profile = database.get_member_profile(member_id)
+
+    audience = _determine_audience(new_member=not purchases, profile=profile, purchases=purchases)
+    predicted_dict = None
+    try:
+        prediction_result = predict_next_purchases(purchases, profile=profile, insights=insights)
+        predicted_item = prediction_result.items[0] if getattr(prediction_result, "items", None) else None
+        predicted_dict = _prediction_to_dict(predicted_item)
+    except Exception as exc:
+        logging.warning("Prediction pipeline unavailable for %s: %s", member_id, exc)
+        predicted_dict = None
+
+    creative = None
+    if gemini.can_generate_ads and audience != "new":
+        try:
+            creative = gemini.generate_ad_copy(
+                member_id,
+                [
+                    {
+                        "member_code": purchase.member_code,
+                        "product_category": purchase.product_category,
+                        "internal_item_code": purchase.internal_item_code,
+                        "item": purchase.item,
+                        "purchased_at": purchase.purchased_at,
+                        "unit_price": purchase.unit_price,
+                        "quantity": purchase.quantity,
+                        "total_price": purchase.total_price,
+                    }
+                    for purchase in purchases
+                ],
+                insights=insights,
+                predicted=predicted_dict or {},
+                audience=audience,
+            )
+        except GeminiUnavailableError as exc:
+            logging.warning("Gemini ad generation unavailable: %s", exc)
+
+    context = build_ad_context(
+        member_id,
+        purchases,
+        insights=insights,
+        profile=profile,
+        creative=creative,
+        predicted_item=predicted_dict,
+        audience=audience,
+    )
+    context_dict = _serialize_ad_context(context)
+    if "profile" not in context_dict:
+        context_dict["profile"] = context.profile or _profile_snapshot(profile, member_id=member_id)
+    if "predicted_candidates" not in context_dict or context_dict["predicted_candidates"] is None:
+        context_dict["predicted_candidates"] = [dict(candidate) for candidate in context.predicted_candidates]
+    if not context_dict.get("timings"):
+        context_dict["timings"] = dict(context.timings or {})
+    if context.detected_at:
+        context_dict["detected_at"] = context.detected_at
+
+    return context_dict, profile
+
+
+@app.get("/ad/<member_id>")
+def render_ad(member_id: str):
+    context_dict, profile = _prepare_member_ad_context(member_id)
+    resolved_profile = context_dict.get("profile") or profile
+    return render_template(
+        "ad_latest.html",
+        context=context_dict,
+        profile=resolved_profile,
+        stream_url=url_for("latest_ad_stream"),
+    )
+
+
+@app.get("/ad/<member_id>/offer")
+def render_ad_offer(member_id: str):
+    context_dict, _ = _prepare_member_ad_context(member_id)
+    return render_template(
+        "ad_offer.html",
+        context=context_dict,
+    )
+
+@app.get("/ad/latest")
+def render_latest_ad():
+    context = _latest_ad_hub.snapshot()
+    return render_template(
+        "ad_latest.html",
+        context=context or {},
+        profile=(context or {}).get("profile") if context else None,
+        stream_url=url_for("latest_ad_stream"),
+    )
+
+
+@app.get("/ad/latest/stream")
+
+def latest_ad_stream():
+    interval_param = request.args.get("interval")
+    try:
+        interval = 15.0 if not interval_param else float(interval_param)
+        if interval <= 0:
+            raise ValueError
+    except ValueError:
+        return jsonify({"error": "Invalid interval"}), 400
+
+    once_flag = request.args.get("once", "").strip().lower()
+    send_once = once_flag in {"1", "true", "yes"}
+
+    def event_stream():
+        queue = _latest_ad_hub.subscribe()
+        try:
+            while True:
+                try:
+                    context = queue.get(timeout=interval)
+                except Empty:
+                    yield "event: ping\n\n"
+                    continue
+                payload = json.dumps(context, ensure_ascii=False)
+                yield f"data: {payload}\n\n"
+                if send_once:
+                    break
+        finally:
+            _latest_ad_hub.unsubscribe(queue)
+
+    response = Response(
+        stream_with_context(event_stream()), mimetype="text/event-stream"
+    )
+    response.headers["Cache-Control"] = "no-cache"
+    return response
+
+
+@app.get("/latest_upload")
+def latest_upload_dashboard():
+    event = database.get_latest_upload_event()
+    if event is None:
+        return render_template(
+            "latest_upload.html",
+            event=None,
+            members_url=url_for("member_directory"),
+            display_name=None,
+            persona_label=None,
+        )
+
+    image_url = None
+    if event.image_filename:
+        image_url = url_for("serve_upload_image", filename=event.image_filename)
+
+    profile = database.get_member_profile(event.member_id)
+    persona_label: str | None = None
+    display_name: str | None = None
+    if profile:
+        persona_label = _persona_label_display(profile.profile_label)
+        display_name = profile.name or persona_label
+    if display_name is None:
+        display_name = "尚未命名會員"
+
+    return render_template(
+        "latest_upload.html",
+        event=event,
+        image_url=image_url,
+        ad_url=url_for("render_ad", member_id=event.member_id, _external=True),
+        offer_url=url_for("render_ad_offer", member_id=event.member_id, _external=True),
+        members_url=url_for("member_directory"),
+        display_name=display_name,
+        persona_label=persona_label,
+    )
+
+
+@app.get("/members")
+def member_directory():
+    profiles = database.list_member_profiles()
+    directory: list[dict[str, object]] = []
+
+    for profile in profiles:
+        purchases = []
+        if profile.member_id:
+            purchases = database.get_purchase_history(profile.member_id)
+
+        persona_label = _persona_label_display(profile.profile_label)
+        display_name = profile.name or persona_label or "尚未命名會員"
+
+        directory.append(
+            {
+                "profile": profile,
+                "purchases": purchases,
+                "persona_label": persona_label,
+                "display_name": display_name,
+            }
+        )
+
+    return render_template("members.html", members=directory)
+
+
+@app.get("/manager")
+def manager_dashboard_view():
+    member_id = (request.args.get("member_id") or "").strip()
+    profiles = database.list_member_profiles()
+    selectable_members = [profile for profile in profiles if profile.member_id]
+
+    selected_id = member_id or (selectable_members[0].member_id if selectable_members else "")
+    context: dict[str, object] | None = None
+    error: str | None = None
+
+    if selected_id:
+        purchases = database.get_purchase_history(selected_id)
+        profile = database.get_member_profile(selected_id)
+        insights = analyse_purchase_intent(purchases)
+        scenario_key = derive_scenario_key(insights, profile=profile)
+        hero_image_url = _manager_hero_image(profile, scenario_key)
+        prediction = predict_next_purchases(
+            purchases,
+            profile=profile,
+            insights=insights,
+            limit=7,
+        )
+
+        context = {
+            "member_id": selected_id,
+            "member": profile,
+            "analysis": insights,
+            "scenario_key": scenario_key,
+            "hero_image_url": hero_image_url,
+            "prediction": prediction,
+            "ad_url": url_for("render_ad", member_id=selected_id, v2=1, _external=False),
+            "offer_url": url_for("render_ad_offer", member_id=selected_id, _external=False),
+        }
+    else:
+        error = "尚未建立任何會員資料"
+
+    return render_template(
+        "manager.html",
+        context=context,
+        member_id=member_id,
+        members=selectable_members,
+        error=error,
+    )
+
+
+@app.get("/uploads/<path:filename>")
+def serve_upload_image(filename: str):
+    return send_from_directory(UPLOAD_DIR, filename, conditional=True)
+
+
+# === VM 圖庫對外供圖（/ad-assets/<filename>） ===
+@app.get("/ad-assets/<path:filename>")
+def serve_ad_asset(filename: str):
+    ads_dir = current_app.config.get("ADS_DIR") or ""
+    if not ads_dir:
+        abort(404)
+
+    # 安全拼接與邊界檢查
+    safe_path = safe_join(ads_dir, filename)
+    if not safe_path:
+        abort(404)
+
+    base = os.path.realpath(ads_dir)
+    full = os.path.realpath(safe_path)
+    if (not full.startswith(base)) or (not os.path.isfile(full)):
+        abort(404)
+
+    return send_from_directory(ads_dir, os.path.basename(full), conditional=True)
+
+
+# === 新樣式預覽（不影響 /ad/<member_id>）===
+@app.get("/ad-preview/<path:filename>")
+def ad_preview(filename: str):
+    hero_image_url = url_for("serve_ad_asset", filename=filename)
+    return render_template(
+        "ad.html",
+        hero_image_url=hero_image_url,
+        scenario_key=request.args.get("scenario_key", "brand_new"),
+    )
+
+
+
+# ---------------------------------------------------------------------------
+# Helpers
+# ---------------------------------------------------------------------------
+
+
+
+
+def _manager_hero_image(profile, scenario_key: str) -> str | None:
+    if profile and profile.first_image_filename:
+        return url_for("serve_upload_image", filename=profile.first_image_filename)
+    return _resolve_hero_image_url(scenario_key)
+
+
+def _resolve_template_image(template_id: str) -> str | None:
+    """Resolve a background image based on the ME000x template identifier."""
+    filename = TEMPLATE_IMAGE_BY_ID.get(template_id) or TEMPLATE_IMAGE_BY_ID.get("ME0000")
+    if not filename:
+        return None
+
+    ads_dir = current_app.config.get("ADS_DIR") or ""
+    if ads_dir:
+        candidate = Path(ads_dir) / filename
+        if candidate.is_file():
+            return url_for("serve_ad_asset", filename=filename)
+
+    return url_for("static", filename=f"images/ads/{filename}")
+
+
+def _resolve_hero_image_url(scenario_key: str) -> str | None:
+    """Backward compatible wrapper that maps legacy scenario keys to templates."""
+    if scenario_key in TEMPLATE_IMAGE_BY_ID:
+        return _resolve_template_image(scenario_key)
+    if scenario_key in AD_IMAGE_BY_SCENARIO:
+        filename = AD_IMAGE_BY_SCENARIO[scenario_key]
+        ads_dir = current_app.config.get("ADS_DIR") or ""
+        if ads_dir:
+            candidate = Path(ads_dir) / filename
+            if candidate.is_file():
+                return url_for("serve_ad_asset", filename=filename)
+        return url_for("static", filename=f"images/ads/{filename}")
+    if ":" in scenario_key:
+        candidate = scenario_key.split(":")[-1]
+        if candidate in TEMPLATE_IMAGE_BY_ID:
+            return _resolve_template_image(candidate)
+    return _resolve_template_image("ME0000")
+
+
+def _extract_image_payload(req) -> Tuple[bytes, str]:
+    """
+    支援：
+      - multipart/form-data: field 名稱優先找 'image'，也支援 'file', 'photo'
+      - 直接傳 raw image/* 本體
+      - （可選）JSON 內含 base64
+    """
+    # 1) multipart/form-data
+    if req.files:
+        for key in ("image", "file", "photo"):
+            if key in req.files:
+                uploaded = req.files[key]
+                data = uploaded.read()
+                if data:
+                    return data, uploaded.mimetype or req.mimetype or "image/jpeg"
+
+    # 2) raw image/*
+    ct = (req.headers.get("Content-Type") or "").lower()
+    if ct.startswith("image/"):
+        data = req.get_data()
+        if data:
+            return data, req.mimetype or "image/jpeg"
+
+    # 3) base64 in JSON（若你用得到）
+    if req.is_json:
+        j = req.get_json(silent=True) or {}
+        b64 = j.get("image_base64")
+        if b64:
+            import base64
+            return base64.b64decode(b64), j.get("mime_type", "image/jpeg")
+
+    raise ValueError("No image data found in request")
+
+
+def _create_welcome_purchase(member_id: str) -> None:
+    now = datetime.now().replace(second=0, microsecond=0)
+    database.add_purchase(
+        member_id,
+        item="歡迎禮盒",
+        product_category="迎新禮遇",
+        internal_item_code="WELCOME-001",
+        purchased_at=now.strftime("%Y-%m-%d %H:%M"),
+        unit_price=880.0,
+        quantity=1,
+        total_price=880.0,
+    )
+
+
+def _persist_upload_image(member_id: str, image_bytes: bytes, mime_type: str) -> str | None:
+    extension = mimetypes.guess_extension(mime_type or "") or ".jpg"
+    if extension == ".jpe":
+        extension = ".jpg"
+    timestamp = datetime.now().strftime("%Y%m%d%H%M%S")
+    unique_suffix = uuid4().hex
+    filename = f"{timestamp}_{unique_suffix}_{member_id}{extension}"
+    path = UPLOAD_DIR / filename
+    try:
+        with Image.open(BytesIO(image_bytes)) as image:
+            normalized = ImageOps.exif_transpose(image)
+            save_kwargs: dict[str, object] = {}
+            image_format = (image.format or normalized.format or "").upper()
+            if image_format == "JPEG" or extension.lower() in {".jpg", ".jpeg"}:
+                save_kwargs.update(quality=95, optimize=True)
+            normalized.save(path, **save_kwargs)
+    except (UnidentifiedImageError, OSError) as exc:
+        logging.warning(
+            "Failed to normalise uploaded image %s via Pillow: %s", filename, exc
+        )
+        try:
+            path.write_bytes(image_bytes)
+        except OSError as write_exc:
+            logging.warning("Failed to persist uploaded image %s: %s", path, write_exc)
+            return None
+
+    return filename
+
+
+def _purge_upload_images(filenames: Iterable[str]) -> None:
+    for filename in set(filter(None, filenames)):
+        path = UPLOAD_DIR / filename
+        try:
+            if path.exists():
+                path.unlink()
+        except OSError as exc:
+            logging.warning("Failed to delete old upload image %s: %s", path, exc)
+
+
+def _determine_audience(*, new_member: bool, profile: MemberProfile | None, purchases: Iterable[Purchase]) -> Literal["new", "guest", "member"]:
+    purchases_list = list(purchases) if not isinstance(purchases, list) else purchases
+    if new_member or not purchases_list:
+        return "new"
+    if profile and getattr(profile, "mall_member_id", ""):
+        return "member"
+    return "guest"
+
+
+def _prediction_to_dict(item: Any) -> dict[str, Any] | None:
+    if item is None:
+        return None
+    if isinstance(item, Mapping):
+        base = dict(item)
+    else:
+        base = {
+            "product_code": getattr(item, "product_code", None),
+            "product_name": getattr(item, "product_name", None),
+            "category": getattr(item, "category", None),
+            "category_label": getattr(item, "category_label", None),
+            "price": getattr(item, "price", None),
+            "view_rate_percent": getattr(item, "view_rate_percent", None),
+            "probability": getattr(item, "probability", None),
+            "probability_percent": getattr(item, "probability_percent", None),
+        }
+    cleaned = {key: value for key, value in base.items() if value is not None}
+    return cleaned or None
+
+
+def _profile_snapshot(
+    profile: MemberProfile | None,
+    *,
+    member_id: str,
+    image_filename: str | None = None,
+) -> dict[str, Any]:
+    photo_filename = image_filename
+    if not photo_filename and profile and profile.first_image_filename:
+        photo_filename = profile.first_image_filename
+
+    photo_url: str
+    static_candidate: str | None = None
+    try:
+        if photo_filename:
+            uploads_path = UPLOAD_DIR / photo_filename
+            if uploads_path.exists():
+                photo_url = url_for("serve_upload_image", filename=photo_filename)
+            else:
+                static_candidate = photo_filename if photo_filename.startswith("images/") else f"images/{photo_filename}"
+                photo_url = url_for("static", filename=static_candidate)
+        else:
+            photo_url = url_for("static", filename="images/face.jpg")
+    except RuntimeError:
+        if static_candidate:
+            photo_url = f"/static/{static_candidate}"
+        else:
+            photo_url = f"/uploads/{photo_filename}" if photo_filename else "/static/images/face.jpg"
+
+    return {
+        "member_id": member_id,
+        "member_code": getattr(profile, "mall_member_id", None) if profile else None,
+        "name": getattr(profile, "name", None) if profile else None,
+        "member_status": getattr(profile, "member_status", None) if profile else None,
+        "joined_at": getattr(profile, "joined_at", None) if profile else None,
+        "points_balance": getattr(profile, "points_balance", None) if profile else None,
+        "gender": getattr(profile, "gender", None) if profile else None,
+        "birth_date": getattr(profile, "birth_date", None) if profile else None,
+        "phone": getattr(profile, "phone", None) if profile else None,
+        "email": getattr(profile, "email", None) if profile else None,
+        "address": getattr(profile, "address", None) if profile else None,
+        "occupation": getattr(profile, "occupation", None) if profile else None,
+        "profile_label": getattr(profile, "profile_label", None) if profile else None,
+        "photo_url": photo_url,
+    }
+
+
+if hasattr(app, "before_first_request"):
+
+    @app.before_first_request
+    def _warmup_on_first_request():
+        """Seed the latest ad hub only when the first request arrives."""
+        _seed_latest_ad_hub()
+
+else:
+
+    @app.before_request
+    def _warmup_on_first_request():  # pragma: no cover - Flask 3 fallback
+        """Fallback for Flask versions without before_first_request."""
+        global _warmup_ran
+        if _warmup_ran:
+            return
+        with _warmup_once_lock:
+            if _warmup_ran:
+                return
+            _seed_latest_ad_hub()
+            _warmup_ran = True
+
+
+if __name__ == "__main__":
+    # 開發模式直接啟動；部署請用 gunicorn / systemd 並確保帶入 ADS_DIR / DB_PATH 等
+    app.run(host="0.0.0.0", port=8000, debug=True)