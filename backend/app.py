--- conflicted
+++ resolved
@@ -3,37 +3,27 @@
 
 import logging
 from datetime import datetime
-<<<<<<< HEAD
+
 import json
 import mimetypes
 from io import BytesIO
-=======
-import mimetypes
->>>>>>> 7ddf277b
+
 from pathlib import Path
 from time import perf_counter
 from typing import Iterable, Tuple
 from uuid import uuid4
-<<<<<<< HEAD
+
 from queue import Queue
 from threading import Lock
 
 from flask import (
     Flask,
     Response,
-=======
-
-from flask import (
-    Flask,
->>>>>>> 7ddf277b
     jsonify,
     render_template,
     request,
     send_from_directory,
-<<<<<<< HEAD
     stream_with_context,
-=======
->>>>>>> 7ddf277b
     url_for,
 )
 
@@ -197,12 +187,8 @@
             )
         except GeminiUnavailableError as exc:
             logging.warning("Gemini ad generation unavailable: %s", exc)
-<<<<<<< HEAD
     context = build_ad_context(member_id, purchases, creative=creative)
     _latest_ad_hub.publish(_serialize_ad_context(context))
-=======
-    build_ad_context(member_id, purchases, creative=creative)
->>>>>>> 7ddf277b
     ad_generation_duration = perf_counter() - ad_generation_start
 
     total_duration = perf_counter() - overall_start
@@ -308,7 +294,7 @@
     return render_template("ad.html", context=context)
 
 
-<<<<<<< HEAD
+
 @app.get("/ad/latest")
 def render_latest_ad():
     context = _latest_ad_hub.snapshot()
@@ -338,8 +324,6 @@
     return response
 
 
-=======
->>>>>>> 7ddf277b
 @app.get("/latest_upload")
 def latest_upload_dashboard():
     event = database.get_latest_upload_event()
@@ -426,7 +410,7 @@
     filename = f"{timestamp}_{unique_suffix}_{member_id}{extension}"
     path = UPLOAD_DIR / filename
     try:
-<<<<<<< HEAD
+
         with Image.open(BytesIO(image_bytes)) as image:
             normalized = ImageOps.exif_transpose(image)
             save_kwargs: dict[str, object] = {}
@@ -443,12 +427,7 @@
         except OSError as write_exc:
             logging.warning("Failed to persist uploaded image %s: %s", path, write_exc)
             return None
-=======
-        path.write_bytes(image_bytes)
-    except OSError as exc:
-        logging.warning("Failed to persist uploaded image %s: %s", path, exc)
-        return None
->>>>>>> 7ddf277b
+
     return filename
 
 
