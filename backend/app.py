--- conflicted
+++ resolved
@@ -6,11 +6,6 @@
 import logging
 import math
 import mimetypes
-import os
-<<<<<<< HEAD
-=======
-import time
->>>>>>> e45a2130
 from datetime import datetime
 from io import BytesIO
 from pathlib import Path
