# ESP32-CAM Retail Advertising MVP

新版 MVP 聚焦在「ESP32-CAM 拍照 → 雲端 Flask 後端 → Amazon Rekognition + Gemini Text → SQLite → HDMI 看板」的最小可執行流程。攝影機即時上傳照片，後端呼叫 Amazon Rekognition 取得臉部特徵摘要並產生匿名會員 ID，透過 SQLite 撈取歷史消費資料，再用 Gemini Text 自動生成個人化廣告文案，最後輸出給電視棒（HDMI Dongle）輪播。若未啟用 Amazon Rekognition 或 Gemini，系統仍會以雜湊比對與預設模板提供完整端到端流程。

## 系統架構與技術流程

1. **ESP32-CAM 拍照上傳**：韌體每隔數秒拍照並透過 HTTP POST 將 JPEG 送至雲端 `/upload_face` API。
2. **Amazon Rekognition 雲端辨識**：Flask 後端把影像送進 Amazon Rekognition，取得臉部結構與屬性摘要並產生匿名 `MEMxxxxxxxxxx` 會員 ID。
3. **SQLite 會員 & 消費資料**：後端使用摘要向 SQLite 查詢既有會員與歷史訂單，找不到則建立新會員並寫入歡迎優惠。
4. **Gemini Text 生成廣告**：把會員歷史紀錄整理成 JSON，交給 Gemini Text 回傳包含主標、副標、促購亮點的廣告文案。
5. **廣告頁輸出**：後端將文案與歷史訂單傳入 Jinja2 模板 `/ad/<member_id>`，網頁每 5 秒自動刷新，適合放在 HDMI 電視棒或任何瀏覽器輪播。

## 專案結構

```
backend/                # Flask 後端：API、Amazon Rekognition / Gemini 介接、SQLite、廣告模板
  ai.py                 # Gemini Text 封裝與錯誤處理
  app.py                # 主要進入點（/upload_face、/ad/<id> 等）
  database.py           # SQLite 存取與 Demo 資料建立
  recognizer.py         # 使用 Amazon Rekognition 產生匿名特徵，含 hash fallback
  advertising.py        # 根據消費紀錄與 AI 文案產出頁面所需內容
  templates/            # Jinja2 模板（首頁 + 廣告頁，含自動刷新）
firmware/esp32cam_mvp/  # ESP32-CAM PlatformIO 專案
  src/main.cpp          # 拍照並 POST 至 Flask 的範例程式
  include/secrets_template.h # Wi-Fi 與伺服器設定範本
  platformio.ini        # PlatformIO 組態（Arduino framework）
```

## 後端（Flask + SQLite + Amazon Rekognition + Gemini）

1. 建議使用虛擬環境安裝依賴：

   ```bash
   cd backend
   python -m venv .venv
   source .venv/bin/activate
   pip install --upgrade pip
   pip install -r requirements.txt
   cd ..  # 回到專案根目錄
   ```

   `requirements.txt` 內包含 `boto3` 與 `google-generativeai`。若無法存取網路或暫時沒有雲端憑證，系統會自動退回到純雜湊比對與固定模板。

2. 設定 Amazon Rekognition 憑證：

   ```bash
   export AWS_ACCESS_KEY_ID="<your_access_key>"
   export AWS_SECRET_ACCESS_KEY="<your_secret_key>"
   export AWS_REGION="ap-northeast-1"  # 或任何適用區域
   export AWS_REKOGNITION_COLLECTION_ID="esp32cam-members"  # 選填，預設會建立同名集合
   ```

   也可以使用 IAM Role、`~/.aws/credentials` 或容器內建的臨時憑證。若未設定，系統會自動退回純雜湊比對。後端會在啟動時自動呼叫
   [`CreateCollection`](https://docs.aws.amazon.com/rekognition/latest/dg/API_CreateCollection.html) 確保集合存在，並使用
   [`IndexFaces`](https://docs.aws.amazon.com/rekognition/latest/dg/API_IndexFaces.html) 將新會員影像訓練進集合，後續比對則透過
   `SearchFacesByImage` 直接找回先前註冊過的 `ExternalImageId`（即會員編號）。

3. 設定 Gemini API Key：

   ```bash
   export GEMINI_API_KEY="<your_api_key>"
   ```

   未設定時後端仍可運作，但不會呼叫 Gemini。部署到雲端（例如 Cloud Run）時，也可改放在環境變數或 Secret Manager。預設會使用
   `gemini-2.5-flash` 作為 Vision 與 Text 模型名稱，可視需求在程式或環境變數中覆寫。

4. 啟動 Flask 伺服器（於專案根目錄執行）：

   ```bash
   flask --app backend.app run --host 0.0.0.0 --port 8000 --debug
   ```

5. API 重點：

    - `POST /upload_face`：接受 `image/jpeg` 或 `multipart/form-data` 影像。回傳 JSON，內含 `member_id`、`member_code`（僅在已有商場註冊代號時帶值）、`new_member` 旗標與廣告頁 URL。
<<<<<<< HEAD
    - `GET /ad/<member_id>`：根據 SQLite + Gemini Text 的輸出生成廣告頁，適合在除錯或需要鎖定特定會員時手動檢視。
    - `GET /ad/latest`：即時廣告看板。使用 Server-Sent Events (SSE) 監聽最新辨識結果，電視棒只要固定開啟這個網址就會自動切換成剛辨識完成的會員廣告，不需重新整理頁面。
=======
    - `GET /ad/<member_id>`：根據 SQLite + Gemini Text 的輸出生成廣告頁，內建 `<meta http-equiv="refresh" content="5">`，適合放在電視棒上自動輪播。
>>>>>>> 7ddf277b
    - `GET /latest_upload`：顯示最新上傳影像、辨識結果、個人化廣告連結與各階段耗時分析，方便除錯與現場展示。後端會保留最新一張上傳影像，並為每位會員留存首次辨識的照片，以避免佔用過多空間又能在名單頁回溯影像。
    - `GET /members`：瀏覽預寫會員的個人資料、首次辨識影像與 2025 年消費紀錄，也可從最新上傳儀表板的「會員資料」按鈕快速進入。
    - `GET /health`：基本健康檢查。
    - `POST /members/merge`：手動修正重複會員。請帶入 `{"source": "MEM001", "target": "MEM002"}`，系統會把來源會員的消費紀錄與 Rekognition 雲端索引合併到目標會員下。

6. 服務啟動時會先刪除並重建 Amazon Rekognition 人臉集合，確保所有雲端特徵從零開始訓練；同時 SQLite 也會重設
   `member_profiles` 中預留的五筆示範資料，讓 `member_id` 欄位保持空白。辨識到新臉孔時，系統會先以空集合比對，
   若找不到則建立匿名 `MEMxxxxxxxxxx` 會員、寫入歡迎禮並將影像訓練進集合，然後由程式自動把最新 5 位新會員
   依序填入預留的示範資料列。示範資料涵蓋甜點收藏家、幼兒園家長、健身族、家庭採買者與健康養生客層，其中
   前 3 位已在商場完成註冊（`member_profiles` 會帶上 ME0001~ME0003），後 2 位則維持匿名狀態。每當新會員佔據
   其中一筆預留資料，系統會立即灌入對應的 2025 年消費紀錄並延續後續流程；待五筆都完成綁定後，新的臉孔就會
   依照一般規則自動生成新的系統編號與歷史資料。

7. 修正重複會員：若同一張臉誤判成不同會員，可呼叫 `POST /members/merge`，將重複的會員 ID 合併。API 會：

   1. 將來源會員 (`source`) 的所有消費紀錄轉移到目標會員 (`target`)。
   2. 從 SQLite 刪除來源會員。
   3. 透過 Amazon Rekognition 刪除來源會員的 `ExternalImageId`，避免後續再命中舊編號。
   4. 如果來源的雲端特徵較完整（或設定 `"prefer_source_encoding": true`），會自動覆蓋目標會員的特徵值，確保未來比對以正確編號返回。

8. 手動測試（使用任何 JPEG）：

   ```bash
   curl -X POST \
        -H "Content-Type: image/jpeg" \
        --data-binary @sample.jpg \
        http://localhost:8000/upload_face
   ```

   回傳範例：

   ```json
   {
     "status": "ok",
     "member_id": "MEM6A9C2A41F2",
     "member_code": "",
     "new_member": false,
     "ad_url": "http://localhost:8000/ad/MEM6A9C2A41F2"
   }
   ```

## 前端展示（電視棒 / 螢幕）

- 建議在電視棒或任何瀏覽器打開 `http://<server-ip>:8000/ad/latest`，透過 SSE 自動切換成最新辨識出的會員廣告。
- 若需固定觀看指定會員，仍可開啟 `http://<server-ip>:8000/ad/<member_id>` 進行除錯。此頁會保留原本的輪播刷新行為。

## ESP32-CAM（PlatformIO 範例）

1. 安裝 [PlatformIO](https://platformio.org/)（VS Code 擴充或 CLI）。
2. 複製 Wi-Fi / 後端設定：

   ```bash
   cp firmware/esp32cam_mvp/include/secrets_template.h firmware/esp32cam_mvp/include/secrets.h
   ```

   編輯 `secrets.h`，填入 Wi-Fi SSID/Password 以及雲端 Flask `/upload_face` 的 HTTPS URL。

3. 使用 USB-TTL 連線並上傳：

   ```bash
   cd firmware/esp32cam_mvp
   pio run --target upload
   pio device monitor  # 查看序列埠輸出
   ```

4. 裝置會每 5 秒拍照並透過 HTTP POST 上傳。成功時序列埠會顯示伺服器回覆的 JSON 以及廣告頁連結，方便在雲端驗證。

## Demo 建議流程

1. 啟動雲端或本地的 Flask 伺服器並設定 Amazon Rekognition 憑證與 `GEMINI_API_KEY`。
<<<<<<< HEAD
2. 將 HDMI 電視棒固定在 `/ad/latest` 頁面，或使用瀏覽器展示，即可即時看到最新辨識的會員廣告。
3. ESP32-CAM 開機 → 拍照上傳 → 後端呼叫 Amazon Rekognition → 查詢 SQLite → Gemini Text 生成廣告 → SSE 推播至 `/ad/latest` 頁面，整體流程預期 < 10 秒。
=======
2. 將 HDMI 電視棒固定在 `/ad/<member_id>` 頁面，或使用瀏覽器展示。
3. ESP32-CAM 開機 → 拍照上傳 → 後端呼叫 Amazon Rekognition → 查詢 SQLite → Gemini Text 生成廣告 → 頁面自動刷新，整體流程預期 < 10 秒。
>>>>>>> 7ddf277b
4. 錄製 < 1 分鐘 Demo 影片展示「上傳 → 廣告更新」的完整閉環。

## 後續擴充想法（Nice-to-Have）

- 可接軌 YOLO 行為追蹤、多人排隊分析，或串接雲端資料倉儲。
- 替換 SQLite 為雲端資料庫（Cloud SQL / Firestore），並把 Flask 佈署到 Cloud Run、App Engine 或 Kubernetes。
- 擴充 Gemini 提示，讓 AI 文案依照天氣、時段或會員屬性動態調整促銷內容。

祝開發順利！<|MERGE_RESOLUTION|>--- conflicted
+++ resolved
@@ -73,12 +73,9 @@
 5. API 重點：
 
     - `POST /upload_face`：接受 `image/jpeg` 或 `multipart/form-data` 影像。回傳 JSON，內含 `member_id`、`member_code`（僅在已有商場註冊代號時帶值）、`new_member` 旗標與廣告頁 URL。
-<<<<<<< HEAD
+
     - `GET /ad/<member_id>`：根據 SQLite + Gemini Text 的輸出生成廣告頁，適合在除錯或需要鎖定特定會員時手動檢視。
     - `GET /ad/latest`：即時廣告看板。使用 Server-Sent Events (SSE) 監聽最新辨識結果，電視棒只要固定開啟這個網址就會自動切換成剛辨識完成的會員廣告，不需重新整理頁面。
-=======
-    - `GET /ad/<member_id>`：根據 SQLite + Gemini Text 的輸出生成廣告頁，內建 `<meta http-equiv="refresh" content="5">`，適合放在電視棒上自動輪播。
->>>>>>> 7ddf277b
     - `GET /latest_upload`：顯示最新上傳影像、辨識結果、個人化廣告連結與各階段耗時分析，方便除錯與現場展示。後端會保留最新一張上傳影像，並為每位會員留存首次辨識的照片，以避免佔用過多空間又能在名單頁回溯影像。
     - `GET /members`：瀏覽預寫會員的個人資料、首次辨識影像與 2025 年消費紀錄，也可從最新上傳儀表板的「會員資料」按鈕快速進入。
     - `GET /health`：基本健康檢查。
@@ -149,13 +146,8 @@
 ## Demo 建議流程
 
 1. 啟動雲端或本地的 Flask 伺服器並設定 Amazon Rekognition 憑證與 `GEMINI_API_KEY`。
-<<<<<<< HEAD
 2. 將 HDMI 電視棒固定在 `/ad/latest` 頁面，或使用瀏覽器展示，即可即時看到最新辨識的會員廣告。
 3. ESP32-CAM 開機 → 拍照上傳 → 後端呼叫 Amazon Rekognition → 查詢 SQLite → Gemini Text 生成廣告 → SSE 推播至 `/ad/latest` 頁面，整體流程預期 < 10 秒。
-=======
-2. 將 HDMI 電視棒固定在 `/ad/<member_id>` 頁面，或使用瀏覽器展示。
-3. ESP32-CAM 開機 → 拍照上傳 → 後端呼叫 Amazon Rekognition → 查詢 SQLite → Gemini Text 生成廣告 → 頁面自動刷新，整體流程預期 < 10 秒。
->>>>>>> 7ddf277b
 4. 錄製 < 1 分鐘 Demo 影片展示「上傳 → 廣告更新」的完整閉環。
 
 ## 後續擴充想法（Nice-to-Have）
